--- conflicted
+++ resolved
@@ -30,15 +30,9 @@
 
 [dependencies]
 datafusion = { path = "../datafusion" }
-<<<<<<< HEAD
-ballista = { path = "../ballista/rust/client" }
+ballista = { path = "../ballista/rust/client", version = "0.6.0"}
 prost = "0.9"
 tonic = "0.6"
-=======
-ballista = { path = "../ballista/rust/client", version = "0.6.0"}
-prost = "0.8"
-tonic = "0.5"
->>>>>>> e1cfa418
 tokio = { version = "1.0", features = ["macros", "rt", "rt-multi-thread", "sync"] }
 futures = "0.3"
 num_cpus = "1.13.0"