<!---
  Licensed to the Apache Software Foundation (ASF) under one
  or more contributor license agreements.  See the NOTICE file
  distributed with this work for additional information
  regarding copyright ownership.  The ASF licenses this file
  to you under the Apache License, Version 2.0 (the
  "License"); you may not use this file except in compliance
  with the License.  You may obtain a copy of the License at

    http://www.apache.org/licenses/LICENSE-2.0

  Unless required by applicable law or agreed to in writing,
  software distributed under the License is distributed on an
  "AS IS" BASIS, WITHOUT WARRANTIES OR CONDITIONS OF ANY
  KIND, either express or implied.  See the License for the
  specific language governing permissions and limitations
  under the License.
-->

# Example Usage

Run a SQL query against data stored in a CSV:

```rust
use datafusion::prelude::*;
<<<<<<< HEAD
use arrow::record_batch::RecordBatch;
=======
>>>>>>> e1cfa418

#[tokio::main]
async fn main() -> datafusion::error::Result<()> {
  // register the table
  let mut ctx = ExecutionContext::new();
  ctx.register_csv("example", "tests/example.csv", CsvReadOptions::new())?;

  // create a plan to run a SQL query
  let df = ctx.sql("SELECT a, MIN(b) FROM example GROUP BY a LIMIT 100")?;

  // execute and print results
  df.show().await?;
  Ok(())
}
```

Use the DataFrame API to process data stored in a CSV:

```rust
use datafusion::prelude::*;
<<<<<<< HEAD
use arrow::record_batch::RecordBatch;
=======
>>>>>>> e1cfa418

#[tokio::main]
async fn main() -> datafusion::error::Result<()> {
  // create the dataframe
  let mut ctx = ExecutionContext::new();
  let df = ctx.read_csv("tests/example.csv", CsvReadOptions::new())?;

  let df = df.filter(col("a").lt_eq(col("b")))?
           .aggregate(vec![col("a")], vec![min(col("b"))])?;

  // execute and print results
  df.show_limit(100).await?;
  Ok(())
}
```

Both of these examples will produce

```text
+---+--------+
| a | MIN(b) |
+---+--------+
| 1 | 2      |
+---+--------+
```<|MERGE_RESOLUTION|>--- conflicted
+++ resolved
@@ -23,10 +23,6 @@
 
 ```rust
 use datafusion::prelude::*;
-<<<<<<< HEAD
-use arrow::record_batch::RecordBatch;
-=======
->>>>>>> e1cfa418
 
 #[tokio::main]
 async fn main() -> datafusion::error::Result<()> {
@@ -47,10 +43,6 @@
 
 ```rust
 use datafusion::prelude::*;
-<<<<<<< HEAD
-use arrow::record_batch::RecordBatch;
-=======
->>>>>>> e1cfa418
 
 #[tokio::main]
 async fn main() -> datafusion::error::Result<()> {
