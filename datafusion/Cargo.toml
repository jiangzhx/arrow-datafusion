--- conflicted
+++ resolved
@@ -48,16 +48,9 @@
 
 [dependencies]
 ahash = "0.7"
-<<<<<<< HEAD
-hashbrown = "0.11"
+hashbrown = { version = "0.11", features = ["raw"] }
 arrow = { package = "arrow2", git = "https://github.com/jorgecarleitao/arrow2", rev = "43d8cf5c54805aa437a1c7ee48f80e90f07bc553", features = ["io_csv", "io_json", "io_parquet", "io_ipc", "io_print", "ahash", "merge_sort", "compute", "regex"] }
-sqlparser = "0.9.0"
-=======
-hashbrown = { version = "0.11", features = ["raw"] }
-arrow = { version = "^5.2", features = ["prettyprint"] }
-parquet = { version = "^5.2", features = ["arrow"] }
 sqlparser = "0.10"
->>>>>>> 7932cb93
 paste = "^1.0"
 num_cpus = "1.13.0"
 chrono = "0.4"
