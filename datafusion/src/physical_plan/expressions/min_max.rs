// Licensed to the Apache Software Foundation (ASF) under one
// or more contributor license agreements.  See the NOTICE file
// distributed with this work for additional information
// regarding copyright ownership.  The ASF licenses this file
// to you under the Apache License, Version 2.0 (the
// "License"); you may not use this file except in compliance
// with the License.  You may obtain a copy of the License at
//
//   http://www.apache.org/licenses/LICENSE-2.0
//
// Unless required by applicable law or agreed to in writing,
// software distributed under the License is distributed on an
// "AS IS" BASIS, WITHOUT WARRANTIES OR CONDITIONS OF ANY
// KIND, either express or implied.  See the License for the
// specific language governing permissions and limitations
// under the License.

//! Defines physical expressions that can evaluated at runtime during query execution

use std::any::Any;
use std::convert::TryFrom;
use std::sync::Arc;

use arrow::array::*;
use arrow::compute::aggregate::*;
use arrow::datatypes::*;

use crate::error::{DataFusionError, Result};
use crate::physical_plan::{Accumulator, AggregateExpr, PhysicalExpr};
use crate::scalar::ScalarValue;
<<<<<<< HEAD

type StringArray = Utf8Array<i32>;
type LargeStringArray = Utf8Array<i64>;
=======
use arrow::compute;
use arrow::datatypes::{DataType, TimeUnit};
use arrow::{
    array::{
        ArrayRef, Date32Array, Date64Array, Float32Array, Float64Array, Int16Array,
        Int32Array, Int64Array, Int8Array, LargeStringArray, StringArray,
        TimestampMicrosecondArray, TimestampMillisecondArray, TimestampNanosecondArray,
        TimestampSecondArray, UInt16Array, UInt32Array, UInt64Array, UInt8Array,
    },
    datatypes::Field,
};
>>>>>>> 7932cb93

use super::format_state_name;

/// MAX aggregate expression
#[derive(Debug)]
pub struct Max {
    name: String,
    data_type: DataType,
    nullable: bool,
    expr: Arc<dyn PhysicalExpr>,
}

impl Max {
    /// Create a new MAX aggregate function
    pub fn new(
        expr: Arc<dyn PhysicalExpr>,
        name: impl Into<String>,
        data_type: DataType,
    ) -> Self {
        Self {
            name: name.into(),
            expr,
            data_type,
            nullable: true,
        }
    }
}

impl AggregateExpr for Max {
    /// Return a reference to Any that can be used for downcasting
    fn as_any(&self) -> &dyn Any {
        self
    }

    fn field(&self) -> Result<Field> {
        Ok(Field::new(
            &self.name,
            self.data_type.clone(),
            self.nullable,
        ))
    }

    fn state_fields(&self) -> Result<Vec<Field>> {
        Ok(vec![Field::new(
            &format_state_name(&self.name, "max"),
            self.data_type.clone(),
            true,
        )])
    }

    fn expressions(&self) -> Vec<Arc<dyn PhysicalExpr>> {
        vec![self.expr.clone()]
    }

    fn create_accumulator(&self) -> Result<Box<dyn Accumulator>> {
        Ok(Box::new(MaxAccumulator::try_new(&self.data_type)?))
    }

    fn name(&self) -> &str {
        &self.name
    }
}

// Statically-typed version of min/max(array) -> ScalarValue for string types.
macro_rules! typed_min_max_batch_string {
    ($VALUES:expr, $ARRAYTYPE:ident, $SCALAR:ident, $OP:ident) => {{
        let array = $VALUES.as_any().downcast_ref::<$ARRAYTYPE>().unwrap();
        let value = $OP(array);
        let value = value.and_then(|e| Some(e.to_string()));
        ScalarValue::$SCALAR(value)
    }};
}

// Statically-typed version of min/max(array) -> ScalarValue for non-string types.
macro_rules! typed_min_max_batch {
    ($VALUES:expr, $ARRAYTYPE:ident, $SCALAR:ident, $OP:ident) => {{
        let array = $VALUES.as_any().downcast_ref::<$ARRAYTYPE>().unwrap();
        let value = $OP(array);
        ScalarValue::$SCALAR(value)
    }};
}

// Statically-typed version of min/max(array) -> ScalarValue  for non-string types.
// this is a macro to support both operations (min and max).
macro_rules! min_max_batch {
    ($VALUES:expr, $OP:ident) => {{
        match $VALUES.data_type() {
            // all types that have a natural order
            DataType::Int64 => {
                typed_min_max_batch!($VALUES, Int64Array, Int64, $OP)
            }
            DataType::Int32 => typed_min_max_batch!($VALUES, Int32Array, Int32, $OP),
            DataType::Int16 => typed_min_max_batch!($VALUES, Int16Array, Int16, $OP),
            DataType::Int8 => typed_min_max_batch!($VALUES, Int8Array, Int8, $OP),
            DataType::UInt64 => typed_min_max_batch!($VALUES, UInt64Array, UInt64, $OP),
            DataType::UInt32 => typed_min_max_batch!($VALUES, UInt32Array, UInt32, $OP),
            DataType::UInt16 => typed_min_max_batch!($VALUES, UInt16Array, UInt16, $OP),
            DataType::UInt8 => typed_min_max_batch!($VALUES, UInt8Array, UInt8, $OP),
            DataType::Timestamp(TimeUnit::Second, _) => {
                typed_min_max_batch!($VALUES, Int64Array, TimestampSecond, $OP)
            }
            DataType::Timestamp(TimeUnit::Millisecond, _) => {
                typed_min_max_batch!($VALUES, Int64Array, TimestampMillisecond, $OP)
            }
            DataType::Timestamp(TimeUnit::Microsecond, _) => {
                typed_min_max_batch!($VALUES, Int64Array, TimestampMicrosecond, $OP)
            }
            DataType::Timestamp(TimeUnit::Nanosecond, _) => {
                typed_min_max_batch!($VALUES, Int64Array, TimestampNanosecond, $OP)
            }
<<<<<<< HEAD
=======
            DataType::Timestamp(TimeUnit::Millisecond, _) => typed_min_max_batch!(
                $VALUES,
                TimestampMillisecondArray,
                TimestampMillisecond,
                $OP
            ),
            DataType::Timestamp(TimeUnit::Microsecond, _) => typed_min_max_batch!(
                $VALUES,
                TimestampMicrosecondArray,
                TimestampMicrosecond,
                $OP
            ),
            DataType::Timestamp(TimeUnit::Nanosecond, _) => typed_min_max_batch!(
                $VALUES,
                TimestampNanosecondArray,
                TimestampNanosecond,
                $OP
            ),
            DataType::Date32 => typed_min_max_batch!($VALUES, Date32Array, Date32, $OP),
            DataType::Date64 => typed_min_max_batch!($VALUES, Date64Array, Date64, $OP),
>>>>>>> 7932cb93
            other => {
                // This should have been handled before
                return Err(DataFusionError::Internal(format!(
                    "Min/Max accumulator not implemented for type {:?}",
                    other
                )));
            }
        }
    }};
}

/// dynamically-typed min(array) -> ScalarValue
fn min_batch(values: &ArrayRef) -> Result<ScalarValue> {
    Ok(match values.data_type() {
        DataType::Utf8 => {
            typed_min_max_batch_string!(values, StringArray, Utf8, min_string)
        }
        DataType::LargeUtf8 => {
            typed_min_max_batch_string!(values, LargeStringArray, LargeUtf8, min_string)
        }
        DataType::Float64 => {
            typed_min_max_batch!(values, Float64Array, Float64, min_primitive)
        }
        DataType::Float32 => {
            typed_min_max_batch!(values, Float32Array, Float32, min_primitive)
        }
        _ => min_max_batch!(values, min_primitive),
    })
}

/// dynamically-typed max(array) -> ScalarValue
fn max_batch(values: &ArrayRef) -> Result<ScalarValue> {
    Ok(match values.data_type() {
        DataType::Utf8 => {
            typed_min_max_batch_string!(values, StringArray, Utf8, max_string)
        }
        DataType::LargeUtf8 => {
            typed_min_max_batch_string!(values, LargeStringArray, LargeUtf8, max_string)
        }
        DataType::Float64 => {
            typed_min_max_batch!(values, Float64Array, Float64, max_primitive)
        }
        DataType::Float32 => {
            typed_min_max_batch!(values, Float32Array, Float32, max_primitive)
        }
        _ => min_max_batch!(values, max_primitive),
    })
}

// min/max of two non-string scalar values.
macro_rules! typed_min_max {
    ($VALUE:expr, $DELTA:expr, $SCALAR:ident, $OP:ident) => {{
        ScalarValue::$SCALAR(match ($VALUE, $DELTA) {
            (None, None) => None,
            (Some(a), None) => Some(a.clone()),
            (None, Some(b)) => Some(b.clone()),
            (Some(a), Some(b)) => Some((*a).$OP(*b)),
        })
    }};
}

// min/max of two scalar string values.
macro_rules! typed_min_max_string {
    ($VALUE:expr, $DELTA:expr, $SCALAR:ident, $OP:ident) => {{
        ScalarValue::$SCALAR(match ($VALUE, $DELTA) {
            (None, None) => None,
            (Some(a), None) => Some(a.clone()),
            (None, Some(b)) => Some(b.clone()),
            (Some(a), Some(b)) => Some((a).$OP(b).clone()),
        })
    }};
}

// min/max of two scalar values of the same type
macro_rules! min_max {
    ($VALUE:expr, $DELTA:expr, $OP:ident) => {{
        Ok(match ($VALUE, $DELTA) {
            (ScalarValue::Float64(lhs), ScalarValue::Float64(rhs)) => {
                typed_min_max!(lhs, rhs, Float64, $OP)
            }
            (ScalarValue::Float32(lhs), ScalarValue::Float32(rhs)) => {
                typed_min_max!(lhs, rhs, Float32, $OP)
            }
            (ScalarValue::UInt64(lhs), ScalarValue::UInt64(rhs)) => {
                typed_min_max!(lhs, rhs, UInt64, $OP)
            }
            (ScalarValue::UInt32(lhs), ScalarValue::UInt32(rhs)) => {
                typed_min_max!(lhs, rhs, UInt32, $OP)
            }
            (ScalarValue::UInt16(lhs), ScalarValue::UInt16(rhs)) => {
                typed_min_max!(lhs, rhs, UInt16, $OP)
            }
            (ScalarValue::UInt8(lhs), ScalarValue::UInt8(rhs)) => {
                typed_min_max!(lhs, rhs, UInt8, $OP)
            }
            (ScalarValue::Int64(lhs), ScalarValue::Int64(rhs)) => {
                typed_min_max!(lhs, rhs, Int64, $OP)
            }
            (ScalarValue::Int32(lhs), ScalarValue::Int32(rhs)) => {
                typed_min_max!(lhs, rhs, Int32, $OP)
            }
            (ScalarValue::Int16(lhs), ScalarValue::Int16(rhs)) => {
                typed_min_max!(lhs, rhs, Int16, $OP)
            }
            (ScalarValue::Int8(lhs), ScalarValue::Int8(rhs)) => {
                typed_min_max!(lhs, rhs, Int8, $OP)
            }
            (ScalarValue::Utf8(lhs), ScalarValue::Utf8(rhs)) => {
                typed_min_max_string!(lhs, rhs, Utf8, $OP)
            }
            (ScalarValue::LargeUtf8(lhs), ScalarValue::LargeUtf8(rhs)) => {
                typed_min_max_string!(lhs, rhs, LargeUtf8, $OP)
            }
            (ScalarValue::TimestampSecond(lhs), ScalarValue::TimestampSecond(rhs)) => {
                typed_min_max!(lhs, rhs, TimestampSecond, $OP)
            }
            (
                ScalarValue::TimestampMillisecond(lhs),
                ScalarValue::TimestampMillisecond(rhs),
            ) => {
                typed_min_max!(lhs, rhs, TimestampMillisecond, $OP)
            }
            (
                ScalarValue::TimestampMicrosecond(lhs),
                ScalarValue::TimestampMicrosecond(rhs),
            ) => {
                typed_min_max!(lhs, rhs, TimestampMicrosecond, $OP)
            }
            (
                ScalarValue::TimestampNanosecond(lhs),
                ScalarValue::TimestampNanosecond(rhs),
            ) => {
                typed_min_max!(lhs, rhs, TimestampNanosecond, $OP)
            }
            (
                ScalarValue::Date32(lhs),
                ScalarValue::Date32(rhs),
            ) => {
                typed_min_max!(lhs, rhs, Date32, $OP)
            }
             (
                ScalarValue::Date64(lhs),
                ScalarValue::Date64(rhs),
            ) => {
                typed_min_max!(lhs, rhs, Date64, $OP)
            }
            e => {
                return Err(DataFusionError::Internal(format!(
                    "MIN/MAX is not expected to receive scalars of incompatible types {:?}",
                    e
                )))
            }
        })
    }};
}

/// the minimum of two scalar values
fn min(lhs: &ScalarValue, rhs: &ScalarValue) -> Result<ScalarValue> {
    min_max!(lhs, rhs, min)
}

/// the maximum of two scalar values
fn max(lhs: &ScalarValue, rhs: &ScalarValue) -> Result<ScalarValue> {
    min_max!(lhs, rhs, max)
}

/// An accumulator to compute the maximum value
#[derive(Debug)]
pub(crate) struct MaxAccumulator {
    max: ScalarValue,
}

impl MaxAccumulator {
    /// new max accumulator
    pub fn try_new(datatype: &DataType) -> Result<Self> {
        Ok(Self {
            max: ScalarValue::try_from(datatype)?,
        })
    }
}

impl Accumulator for MaxAccumulator {
    fn update_batch(&mut self, values: &[ArrayRef]) -> Result<()> {
        let values = &values[0];
        let delta = &max_batch(values)?;
        self.max = max(&self.max, delta)?;
        Ok(())
    }

    fn update(&mut self, values: &[ScalarValue]) -> Result<()> {
        let value = &values[0];
        self.max = max(&self.max, value)?;
        Ok(())
    }

    fn merge(&mut self, states: &[ScalarValue]) -> Result<()> {
        self.update(states)
    }

    fn merge_batch(&mut self, states: &[ArrayRef]) -> Result<()> {
        self.update_batch(states)
    }

    fn state(&self) -> Result<Vec<ScalarValue>> {
        Ok(vec![self.max.clone()])
    }

    fn evaluate(&self) -> Result<ScalarValue> {
        Ok(self.max.clone())
    }
}

/// MIN aggregate expression
#[derive(Debug)]
pub struct Min {
    name: String,
    data_type: DataType,
    nullable: bool,
    expr: Arc<dyn PhysicalExpr>,
}

impl Min {
    /// Create a new MIN aggregate function
    pub fn new(
        expr: Arc<dyn PhysicalExpr>,
        name: impl Into<String>,
        data_type: DataType,
    ) -> Self {
        Self {
            name: name.into(),
            expr,
            data_type,
            nullable: true,
        }
    }
}

impl AggregateExpr for Min {
    /// Return a reference to Any that can be used for downcasting
    fn as_any(&self) -> &dyn Any {
        self
    }

    fn field(&self) -> Result<Field> {
        Ok(Field::new(
            &self.name,
            self.data_type.clone(),
            self.nullable,
        ))
    }

    fn state_fields(&self) -> Result<Vec<Field>> {
        Ok(vec![Field::new(
            &format_state_name(&self.name, "min"),
            self.data_type.clone(),
            true,
        )])
    }

    fn expressions(&self) -> Vec<Arc<dyn PhysicalExpr>> {
        vec![self.expr.clone()]
    }

    fn create_accumulator(&self) -> Result<Box<dyn Accumulator>> {
        Ok(Box::new(MinAccumulator::try_new(&self.data_type)?))
    }

    fn name(&self) -> &str {
        &self.name
    }
}

/// An accumulator to compute the minimum value
#[derive(Debug)]
pub(crate) struct MinAccumulator {
    min: ScalarValue,
}

impl MinAccumulator {
    /// new min accumulator
    pub fn try_new(datatype: &DataType) -> Result<Self> {
        Ok(Self {
            min: ScalarValue::try_from(datatype)?,
        })
    }
}

impl Accumulator for MinAccumulator {
    fn state(&self) -> Result<Vec<ScalarValue>> {
        Ok(vec![self.min.clone()])
    }

    fn update_batch(&mut self, values: &[ArrayRef]) -> Result<()> {
        let values = &values[0];
        let delta = &min_batch(values)?;
        self.min = min(&self.min, delta)?;
        Ok(())
    }

    fn update(&mut self, values: &[ScalarValue]) -> Result<()> {
        let value = &values[0];
        self.min = min(&self.min, value)?;
        Ok(())
    }

    fn merge(&mut self, states: &[ScalarValue]) -> Result<()> {
        self.update(states)
    }

    fn merge_batch(&mut self, states: &[ArrayRef]) -> Result<()> {
        self.update_batch(states)
    }

    fn evaluate(&self) -> Result<ScalarValue> {
        Ok(self.min.clone())
    }
}

#[cfg(test)]
mod tests {
    use super::*;
    use crate::physical_plan::expressions::col;
    use crate::physical_plan::expressions::tests::aggregate;
    use crate::{error::Result, generic_test_op};
    use arrow::record_batch::RecordBatch;

    #[test]
    fn max_i32() -> Result<()> {
        let a: ArrayRef = Arc::new(Int32Array::from_slice(&[1, 2, 3, 4, 5]));
        generic_test_op!(
            a,
            DataType::Int32,
            Max,
            ScalarValue::from(5i32),
            DataType::Int32
        )
    }

    #[test]
    fn min_i32() -> Result<()> {
        let a: ArrayRef = Arc::new(Int32Array::from_slice(&[1, 2, 3, 4, 5]));
        generic_test_op!(
            a,
            DataType::Int32,
            Min,
            ScalarValue::from(1i32),
            DataType::Int32
        )
    }

    #[test]
    fn max_utf8() -> Result<()> {
        let a: ArrayRef = Arc::new(StringArray::from_slice(&["d", "a", "c", "b"]));
        generic_test_op!(
            a,
            DataType::Utf8,
            Max,
            ScalarValue::Utf8(Some("d".to_string())),
            DataType::Utf8
        )
    }

    #[test]
    fn max_large_utf8() -> Result<()> {
        let a: ArrayRef = Arc::new(LargeStringArray::from_slice(&["d", "a", "c", "b"]));
        generic_test_op!(
            a,
            DataType::LargeUtf8,
            Max,
            ScalarValue::LargeUtf8(Some("d".to_string())),
            DataType::LargeUtf8
        )
    }

    #[test]
    fn min_utf8() -> Result<()> {
        let a: ArrayRef = Arc::new(StringArray::from_slice(&["d", "a", "c", "b"]));
        generic_test_op!(
            a,
            DataType::Utf8,
            Min,
            ScalarValue::Utf8(Some("a".to_string())),
            DataType::Utf8
        )
    }

    #[test]
    fn min_large_utf8() -> Result<()> {
        let a: ArrayRef = Arc::new(LargeStringArray::from_slice(&["d", "a", "c", "b"]));
        generic_test_op!(
            a,
            DataType::LargeUtf8,
            Min,
            ScalarValue::LargeUtf8(Some("a".to_string())),
            DataType::LargeUtf8
        )
    }

    #[test]
    fn max_i32_with_nulls() -> Result<()> {
        let a: ArrayRef = Arc::new(Int32Array::from(&[
            Some(1),
            None,
            Some(3),
            Some(4),
            Some(5),
        ]));
        generic_test_op!(
            a,
            DataType::Int32,
            Max,
            ScalarValue::from(5i32),
            DataType::Int32
        )
    }

    #[test]
    fn min_i32_with_nulls() -> Result<()> {
        let a: ArrayRef = Arc::new(Int32Array::from(&[
            Some(1),
            None,
            Some(3),
            Some(4),
            Some(5),
        ]));
        generic_test_op!(
            a,
            DataType::Int32,
            Min,
            ScalarValue::from(1i32),
            DataType::Int32
        )
    }

    #[test]
    fn max_i32_all_nulls() -> Result<()> {
        let a: ArrayRef = Arc::new(Int32Array::from(&[None, None]));
        generic_test_op!(
            a,
            DataType::Int32,
            Max,
            ScalarValue::Int32(None),
            DataType::Int32
        )
    }

    #[test]
    fn min_i32_all_nulls() -> Result<()> {
        let a: ArrayRef = Arc::new(Int32Array::from(&[None, None]));
        generic_test_op!(
            a,
            DataType::Int32,
            Min,
            ScalarValue::Int32(None),
            DataType::Int32
        )
    }

    #[test]
    fn max_u32() -> Result<()> {
        let a: ArrayRef = Arc::new(UInt32Array::from_slice(&[
            1_u32, 2_u32, 3_u32, 4_u32, 5_u32,
        ]));
        generic_test_op!(
            a,
            DataType::UInt32,
            Max,
            ScalarValue::from(5_u32),
            DataType::UInt32
        )
    }

    #[test]
    fn min_u32() -> Result<()> {
        let a: ArrayRef = Arc::new(UInt32Array::from_slice(&[
            1_u32, 2_u32, 3_u32, 4_u32, 5_u32,
        ]));
        generic_test_op!(
            a,
            DataType::UInt32,
            Min,
            ScalarValue::from(1u32),
            DataType::UInt32
        )
    }

    #[test]
    fn max_f32() -> Result<()> {
        let a: ArrayRef = Arc::new(Float32Array::from_slice(&[
            1_f32, 2_f32, 3_f32, 4_f32, 5_f32,
        ]));
        generic_test_op!(
            a,
            DataType::Float32,
            Max,
            ScalarValue::from(5_f32),
            DataType::Float32
        )
    }

    #[test]
    fn min_f32() -> Result<()> {
        let a: ArrayRef = Arc::new(Float32Array::from_slice(&[
            1_f32, 2_f32, 3_f32, 4_f32, 5_f32,
        ]));
        generic_test_op!(
            a,
            DataType::Float32,
            Min,
            ScalarValue::from(1_f32),
            DataType::Float32
        )
    }

    #[test]
    fn max_f64() -> Result<()> {
        let a: ArrayRef = Arc::new(Float64Array::from_slice(&[
            1_f64, 2_f64, 3_f64, 4_f64, 5_f64,
        ]));
        generic_test_op!(
            a,
            DataType::Float64,
            Max,
            ScalarValue::from(5_f64),
            DataType::Float64
        )
    }

    #[test]
    fn min_f64() -> Result<()> {
        let a: ArrayRef = Arc::new(Float64Array::from_slice(&[
            1_f64, 2_f64, 3_f64, 4_f64, 5_f64,
        ]));
        generic_test_op!(
            a,
            DataType::Float64,
            Min,
            ScalarValue::from(1_f64),
            DataType::Float64
        )
    }

    #[test]
    fn min_date32() -> Result<()> {
        let a: ArrayRef = Arc::new(Date32Array::from(vec![1, 2, 3, 4, 5]));
        generic_test_op!(
            a,
            DataType::Date32,
            Min,
            ScalarValue::Date32(Some(1)),
            DataType::Date32
        )
    }

    #[test]
    fn min_date64() -> Result<()> {
        let a: ArrayRef = Arc::new(Date64Array::from(vec![1, 2, 3, 4, 5]));
        generic_test_op!(
            a,
            DataType::Date64,
            Min,
            ScalarValue::Date64(Some(1)),
            DataType::Date64
        )
    }

    #[test]
    fn max_date32() -> Result<()> {
        let a: ArrayRef = Arc::new(Date32Array::from(vec![1, 2, 3, 4, 5]));
        generic_test_op!(
            a,
            DataType::Date32,
            Max,
            ScalarValue::Date32(Some(5)),
            DataType::Date32
        )
    }

    #[test]
    fn max_date64() -> Result<()> {
        let a: ArrayRef = Arc::new(Date64Array::from(vec![1, 2, 3, 4, 5]));
        generic_test_op!(
            a,
            DataType::Date64,
            Max,
            ScalarValue::Date64(Some(5)),
            DataType::Date64
        )
    }
}<|MERGE_RESOLUTION|>--- conflicted
+++ resolved
@@ -28,23 +28,9 @@
 use crate::error::{DataFusionError, Result};
 use crate::physical_plan::{Accumulator, AggregateExpr, PhysicalExpr};
 use crate::scalar::ScalarValue;
-<<<<<<< HEAD
 
 type StringArray = Utf8Array<i32>;
 type LargeStringArray = Utf8Array<i64>;
-=======
-use arrow::compute;
-use arrow::datatypes::{DataType, TimeUnit};
-use arrow::{
-    array::{
-        ArrayRef, Date32Array, Date64Array, Float32Array, Float64Array, Int16Array,
-        Int32Array, Int64Array, Int8Array, LargeStringArray, StringArray,
-        TimestampMicrosecondArray, TimestampMillisecondArray, TimestampNanosecondArray,
-        TimestampSecondArray, UInt16Array, UInt32Array, UInt64Array, UInt8Array,
-    },
-    datatypes::Field,
-};
->>>>>>> 7932cb93
 
 use super::format_state_name;
 
@@ -155,29 +141,8 @@
             DataType::Timestamp(TimeUnit::Nanosecond, _) => {
                 typed_min_max_batch!($VALUES, Int64Array, TimestampNanosecond, $OP)
             }
-<<<<<<< HEAD
-=======
-            DataType::Timestamp(TimeUnit::Millisecond, _) => typed_min_max_batch!(
-                $VALUES,
-                TimestampMillisecondArray,
-                TimestampMillisecond,
-                $OP
-            ),
-            DataType::Timestamp(TimeUnit::Microsecond, _) => typed_min_max_batch!(
-                $VALUES,
-                TimestampMicrosecondArray,
-                TimestampMicrosecond,
-                $OP
-            ),
-            DataType::Timestamp(TimeUnit::Nanosecond, _) => typed_min_max_batch!(
-                $VALUES,
-                TimestampNanosecondArray,
-                TimestampNanosecond,
-                $OP
-            ),
-            DataType::Date32 => typed_min_max_batch!($VALUES, Date32Array, Date32, $OP),
-            DataType::Date64 => typed_min_max_batch!($VALUES, Date64Array, Date64, $OP),
->>>>>>> 7932cb93
+            DataType::Date32 => typed_min_max_batch!($VALUES, Int32Array, Date32, $OP),
+            DataType::Date64 => typed_min_max_batch!($VALUES, Int64Array, Date64, $OP),
             other => {
                 // This should have been handled before
                 return Err(DataFusionError::Internal(format!(
