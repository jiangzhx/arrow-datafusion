--- conflicted
+++ resolved
@@ -182,55 +182,32 @@
             DataType::UInt32 => typed_min_max_batch!($VALUES, UInt32Array, UInt32, $OP),
             DataType::UInt16 => typed_min_max_batch!($VALUES, UInt16Array, UInt16, $OP),
             DataType::UInt8 => typed_min_max_batch!($VALUES, UInt8Array, UInt8, $OP),
-<<<<<<< HEAD
-            DataType::Timestamp(TimeUnit::Second, _) => {
-                typed_min_max_batch!($VALUES, Int64Array, TimestampSecond, $OP)
-            }
-            DataType::Timestamp(TimeUnit::Millisecond, _) => {
-                typed_min_max_batch!($VALUES, Int64Array, TimestampMillisecond, $OP)
-            }
-            DataType::Timestamp(TimeUnit::Microsecond, _) => {
-                typed_min_max_batch!($VALUES, Int64Array, TimestampMicrosecond, $OP)
-            }
-            DataType::Timestamp(TimeUnit::Nanosecond, _) => {
-                typed_min_max_batch!($VALUES, Int64Array, TimestampNanosecond, $OP)
-            }
-            DataType::Date32 => typed_min_max_batch!($VALUES, Int32Array, Date32, $OP),
-            DataType::Date64 => typed_min_max_batch!($VALUES, Int64Array, Date64, $OP),
-=======
             DataType::Timestamp(TimeUnit::Second, tz_opt) => {
-                typed_min_max_batch!(
-                    $VALUES,
-                    TimestampSecondArray,
-                    TimestampSecond,
-                    $OP,
-                    tz_opt
-                )
+                typed_min_max_batch!($VALUES, Int64Array, TimestampSecond, $OP, tz_opt)
             }
             DataType::Timestamp(TimeUnit::Millisecond, tz_opt) => typed_min_max_batch!(
                 $VALUES,
-                TimestampMillisecondArray,
+                Int64Array,
                 TimestampMillisecond,
                 $OP,
                 tz_opt
             ),
             DataType::Timestamp(TimeUnit::Microsecond, tz_opt) => typed_min_max_batch!(
                 $VALUES,
-                TimestampMicrosecondArray,
+                Int64Array,
                 TimestampMicrosecond,
                 $OP,
                 tz_opt
             ),
             DataType::Timestamp(TimeUnit::Nanosecond, tz_opt) => typed_min_max_batch!(
                 $VALUES,
-                TimestampNanosecondArray,
+                Int64Array,
                 TimestampNanosecond,
                 $OP,
                 tz_opt
             ),
-            DataType::Date32 => typed_min_max_batch!($VALUES, Date32Array, Date32, $OP),
-            DataType::Date64 => typed_min_max_batch!($VALUES, Date64Array, Date64, $OP),
->>>>>>> 2008b1dc
+            DataType::Date32 => typed_min_max_batch!($VALUES, Int32Array, Date32, $OP),
+            DataType::Date64 => typed_min_max_batch!($VALUES, Int64Array, Date64, $OP),
             other => {
                 // This should have been handled before
                 return Err(DataFusionError::Internal(format!(
