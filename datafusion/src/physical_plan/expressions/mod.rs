--- conflicted
+++ resolved
@@ -26,7 +26,6 @@
 use arrow::compute::sort::{SortColumn as ArrowSortColumn, SortOptions};
 use arrow::record_batch::RecordBatch;
 
-<<<<<<< HEAD
 /// One column to be used in lexicographical sort
 #[derive(Clone, Debug)]
 pub struct SortColumn {
@@ -45,10 +44,8 @@
     }
 }
 
-=======
 mod approx_distinct;
 mod array_agg;
->>>>>>> e1cfa418
 mod average;
 #[macro_use]
 mod binary;
