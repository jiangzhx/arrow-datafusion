--- conflicted
+++ resolved
@@ -250,19 +250,8 @@
     let f = |x: Option<&i64>| x.map(|x| date_trunc_single(granularity, *x)).transpose();
 
     Ok(match array {
-<<<<<<< HEAD
-        ColumnarValue::Scalar(scalar) => {
-            if let ScalarValue::TimestampNanosecond(v) = scalar {
-                ColumnarValue::Scalar(ScalarValue::TimestampNanosecond((f)(v.as_ref())?))
-            } else {
-                return Err(DataFusionError::Execution(
-                    "array of `date_trunc` must be non-null scalar Utf8".to_string(),
-                ));
-            }
-=======
         ColumnarValue::Scalar(ScalarValue::TimestampNanosecond(v)) => {
-            ColumnarValue::Scalar(ScalarValue::TimestampNanosecond((f)(*v)?))
->>>>>>> 6402200c
+            ColumnarValue::Scalar(ScalarValue::TimestampNanosecond((f)(v.as_ref())?))
         }
         ColumnarValue::Array(array) => {
             let array = array.as_any().downcast_ref::<Int64Array>().unwrap();
