--- conflicted
+++ resolved
@@ -20,18 +20,6 @@
 
 use ahash::RandomState;
 
-<<<<<<< HEAD
-=======
-use arrow::{
-    array::{
-        ArrayData, ArrayRef, BooleanArray, LargeStringArray, PrimitiveArray,
-        TimestampMicrosecondArray, TimestampMillisecondArray, TimestampSecondArray,
-        UInt32BufferBuilder, UInt32Builder, UInt64BufferBuilder, UInt64Builder,
-    },
-    compute,
-    datatypes::{UInt32Type, UInt64Type},
-};
->>>>>>> e1cfa418
 use smallvec::{smallvec, SmallVec};
 use std::sync::Arc;
 use std::{any::Any, usize};
@@ -46,15 +34,7 @@
 use arrow::record_batch::RecordBatch;
 use arrow::{array::*, buffer::MutableBuffer};
 
-<<<<<<< HEAD
 use arrow::compute::take;
-=======
-use arrow::array::{
-    Float32Array, Float64Array, Int16Array, Int32Array, Int64Array, Int8Array,
-    StringArray, TimestampNanosecondArray, UInt16Array, UInt32Array, UInt64Array,
-    UInt8Array,
-};
->>>>>>> e1cfa418
 
 use hashbrown::raw::RawTable;
 
@@ -580,24 +560,15 @@
     let mut columns: Vec<Arc<dyn Array>> = Vec::with_capacity(schema.fields().len());
 
     for column_index in column_indices {
-<<<<<<< HEAD
-        let array = if column_index.is_left {
-            let array = left.column(column_index.index);
-            take::take(array.as_ref(), &left_indices)?.into()
-        } else {
-            let array = right.column(column_index.index);
-            take::take(array.as_ref(), &right_indices)?.into()
-=======
         let array = match column_index.side {
             JoinSide::Left => {
                 let array = left.column(column_index.index);
-                compute::take(array.as_ref(), &left_indices, None)?
+                take::take(array.as_ref(), &left_indices)?.into()
             }
             JoinSide::Right => {
                 let array = right.column(column_index.index);
-                compute::take(array.as_ref(), &right_indices, None)?
-            }
->>>>>>> e1cfa418
+                take::take(array.as_ref(), &right_indices)?.into()
+            }
         };
         columns.push(array);
     }
@@ -710,15 +681,6 @@
                 {
                     for &i in indices {
                         // Check hash collisions
-<<<<<<< HEAD
-                        if equal_rows(i as usize, row, &left_join_values, &keys_values)? {
-                            left_indices.push(i as u64);
-                            right_indices.push(row as u32);
-                        }
-                    }
-                }
-            }
-=======
                         if equal_rows(
                             i as usize,
                             row,
@@ -732,17 +694,6 @@
                     }
                 }
             }
-            let left = ArrayData::builder(DataType::UInt64)
-                .len(left_indices.len())
-                .add_buffer(left_indices.finish())
-                .build()
-                .unwrap();
-            let right = ArrayData::builder(DataType::UInt32)
-                .len(right_indices.len())
-                .add_buffer(right_indices.finish())
-                .build()
-                .unwrap();
->>>>>>> e1cfa418
 
             Ok((
                 PrimitiveArray::<u64>::from_data(
@@ -768,11 +719,6 @@
                 {
                     for &i in indices {
                         // Collision check
-<<<<<<< HEAD
-                        if equal_rows(i as usize, row, &left_join_values, &keys_values)? {
-                            left_indices.push(i as u64);
-                            right_indices.push(row as u32);
-=======
                         if equal_rows(
                             i as usize,
                             row,
@@ -782,7 +728,6 @@
                         )? {
                             left_indices.append_value(i)?;
                             right_indices.append_value(row as u32)?;
->>>>>>> e1cfa418
                         }
                     }
                 };
@@ -992,24 +937,15 @@
     let num_rows = indices.len();
     let mut columns: Vec<Arc<dyn Array>> = Vec::with_capacity(schema.fields().len());
     for (idx, column_index) in column_indices.iter().enumerate() {
-<<<<<<< HEAD
-        let array = if column_index.is_left {
-            let array = left_data.1.column(column_index.index);
-            take::take(array.as_ref(), &indices)?.into()
-        } else {
-            let datatype = schema.field(idx).data_type().clone();
-            new_null_array(datatype, num_rows).into()
-=======
         let array = match column_index.side {
             JoinSide::Left => {
                 let array = left_data.1.column(column_index.index);
-                compute::take(array.as_ref(), &indices, None).unwrap()
+                take::take(array.as_ref(), &indices)?.into()
             }
             JoinSide::Right => {
                 let datatype = schema.field(idx).data_type();
-                arrow::array::new_null_array(datatype, num_rows)
-            }
->>>>>>> e1cfa418
+                new_null_array(datatype, num_rows).into()
+            }
         };
 
         columns.push(array);
