// Licensed to the Apache Software Foundation (ASF) under one
// or more contributor license agreements.  See the NOTICE file
// distributed with this work for additional information
// regarding copyright ownership.  The ASF licenses this file
// to you under the Apache License, Version 2.0 (the
// "License"); you may not use this file except in compliance
// with the License.  You may obtain a copy of the License at
//
//   http://www.apache.org/licenses/LICENSE-2.0
//
// Unless required by applicable law or agreed to in writing,
// software distributed under the License is distributed on an
// "AS IS" BASIS, WITHOUT WARRANTIES OR CONDITIONS OF ANY
// KIND, either express or implied.  See the License for the
// specific language governing permissions and limitations
// under the License.

//! Defines the join plan for executing partitions in parallel and then joining the results
//! into a set of partitions.

use ahash::RandomState;

<<<<<<< HEAD
=======
use arrow::{
    array::{
        ArrayData, ArrayRef, BooleanArray, LargeStringArray, PrimitiveArray,
        UInt32BufferBuilder, UInt32Builder, UInt64BufferBuilder, UInt64Builder,
    },
    compute,
    datatypes::{UInt32Type, UInt64Type},
};
>>>>>>> 7932cb93
use smallvec::{smallvec, SmallVec};
use std::sync::Arc;
use std::{any::Any, usize};
use std::{time::Instant, vec};

use async_trait::async_trait;
use futures::{Stream, StreamExt, TryStreamExt};
use tokio::sync::Mutex;

use arrow::datatypes::*;
use arrow::error::Result as ArrowResult;
use arrow::record_batch::RecordBatch;
use arrow::{array::*, buffer::MutableBuffer};

use arrow::compute::take;

use hashbrown::raw::RawTable;

use super::hash_utils::create_hashes;
use super::{
    coalesce_partitions::CoalescePartitionsExec,
    hash_utils::{build_join_schema, check_join_is_valid, JoinOn},
};
use super::{
    expressions::Column,
    metrics::{self, ExecutionPlanMetricsSet, MetricBuilder, MetricsSet},
};
use crate::error::{DataFusionError, Result};
use crate::logical_plan::JoinType;

use super::{
    DisplayFormatType, ExecutionPlan, Partitioning, RecordBatchStream,
    SendableRecordBatchStream,
};
use crate::physical_plan::coalesce_batches::concat_batches;
use crate::physical_plan::PhysicalExpr;
use log::debug;
use std::fmt;

type StringArray = Utf8Array<i32>;
type LargeStringArray = Utf8Array<i64>;

// Maps a `u64` hash value based on the left ["on" values] to a list of indices with this key's value.
//
// Note that the `u64` keys are not stored in the hashmap (hence the `()` as key), but are only used
// to put the indices in a certain bucket.
// By allocating a `HashMap` with capacity for *at least* the number of rows for entries at the left side,
// we make sure that we don't have to re-hash the hashmap, which needs access to the key (the hash in this case) value.
// E.g. 1 -> [3, 6, 8] indicates that the column values map to rows 3, 6 and 8 for hash value 1
// As the key is a hash value, we need to check possible hash collisions in the probe stage
// During this stage it might be the case that a row is contained the same hashmap value,
// but the values don't match. Those are checked in the [equal_rows] macro
// TODO: speed up collission check and move away from using a hashbrown HashMap
// https://github.com/apache/arrow-datafusion/issues/50
struct JoinHashMap(RawTable<(u64, SmallVec<[u64; 1]>)>);

impl fmt::Debug for JoinHashMap {
    fn fmt(&self, _f: &mut fmt::Formatter<'_>) -> fmt::Result {
        Ok(())
    }
}

type JoinLeftData = Arc<(JoinHashMap, RecordBatch)>;

/// join execution plan executes partitions in parallel and combines them into a set of
/// partitions.
#[derive(Debug)]
pub struct HashJoinExec {
    /// left (build) side which gets hashed
    left: Arc<dyn ExecutionPlan>,
    /// right (probe) side which are filtered by the hash table
    right: Arc<dyn ExecutionPlan>,
    /// Set of common columns used to join on
    on: Vec<(Column, Column)>,
    /// How the join is performed
    join_type: JoinType,
    /// The schema once the join is applied
    schema: SchemaRef,
    /// Build-side
    build_side: Arc<Mutex<Option<JoinLeftData>>>,
    /// Shares the `RandomState` for the hashing algorithm
    random_state: RandomState,
    /// Partitioning mode to use
    mode: PartitionMode,
    /// Execution metrics
    metrics: ExecutionPlanMetricsSet,
}

/// Metrics for HashJoinExec
#[derive(Debug)]
struct HashJoinMetrics {
    /// Total time for joining probe-side batches to the build-side batches
    join_time: metrics::Time,
    /// Number of batches consumed by this operator
    input_batches: metrics::Count,
    /// Number of rows consumed by this operator
    input_rows: metrics::Count,
    /// Number of batches produced by this operator
    output_batches: metrics::Count,
    /// Number of rows produced by this operator
    output_rows: metrics::Count,
}

impl HashJoinMetrics {
    pub fn new(partition: usize, metrics: &ExecutionPlanMetricsSet) -> Self {
        let join_time = MetricBuilder::new(metrics).subset_time("join_time", partition);

        let input_batches =
            MetricBuilder::new(metrics).counter("input_batches", partition);

        let input_rows = MetricBuilder::new(metrics).counter("input_rows", partition);

        let output_batches =
            MetricBuilder::new(metrics).counter("output_batches", partition);

        let output_rows = MetricBuilder::new(metrics).output_rows(partition);

        Self {
            join_time,
            input_batches,
            input_rows,
            output_batches,
            output_rows,
        }
    }
}

#[derive(Clone, Copy, Debug, PartialEq)]
/// Partitioning mode to use for hash join
pub enum PartitionMode {
    /// Left/right children are partitioned using the left and right keys
    Partitioned,
    /// Left side will collected into one partition
    CollectLeft,
}

/// Information about the index and placement (left or right) of the columns
struct ColumnIndex {
    /// Index of the column
    index: usize,
    /// Whether the column is at the left or right side
    is_left: bool,
}

impl HashJoinExec {
    /// Tries to create a new [HashJoinExec].
    /// # Error
    /// This function errors when it is not possible to join the left and right sides on keys `on`.
    pub fn try_new(
        left: Arc<dyn ExecutionPlan>,
        right: Arc<dyn ExecutionPlan>,
        on: JoinOn,
        join_type: &JoinType,
        partition_mode: PartitionMode,
    ) -> Result<Self> {
        let left_schema = left.schema();
        let right_schema = right.schema();
        check_join_is_valid(&left_schema, &right_schema, &on)?;

        let schema = Arc::new(build_join_schema(&left_schema, &right_schema, join_type));

        let random_state = RandomState::with_seeds(0, 0, 0, 0);

        Ok(HashJoinExec {
            left,
            right,
            on,
            join_type: *join_type,
            schema,
            build_side: Arc::new(Mutex::new(None)),
            random_state,
            mode: partition_mode,
            metrics: ExecutionPlanMetricsSet::new(),
        })
    }

    /// left (build) side which gets hashed
    pub fn left(&self) -> &Arc<dyn ExecutionPlan> {
        &self.left
    }

    /// right (probe) side which are filtered by the hash table
    pub fn right(&self) -> &Arc<dyn ExecutionPlan> {
        &self.right
    }

    /// Set of common columns used to join on
    pub fn on(&self) -> &[(Column, Column)] {
        &self.on
    }

    /// How the join is performed
    pub fn join_type(&self) -> &JoinType {
        &self.join_type
    }

    /// The partitioning mode of this hash join
    pub fn partition_mode(&self) -> &PartitionMode {
        &self.mode
    }

    /// Calculates column indices and left/right placement on input / output schemas and jointype
    fn column_indices_from_schema(&self) -> ArrowResult<Vec<ColumnIndex>> {
        let (primary_is_left, primary_schema, secondary_schema) = match self.join_type {
            JoinType::Inner
            | JoinType::Left
            | JoinType::Full
            | JoinType::Semi
            | JoinType::Anti => (true, self.left.schema(), self.right.schema()),
            JoinType::Right => (false, self.right.schema(), self.left.schema()),
        };
        let mut column_indices = Vec::with_capacity(self.schema.fields().len());
        for field in self.schema.fields() {
            let (is_primary, index) = match primary_schema.index_of(field.name()) {
                    Ok(i) => Ok((true, i)),
                    Err(_) => {
                        match secondary_schema.index_of(field.name()) {
                            Ok(i) => Ok((false, i)),
                            _ => Err(DataFusionError::Internal(
                                format!("During execution, the column {} was not found in neither the left or right side of the join", field.name()).to_string()
                            ))
                        }
                    }
                }.map_err(DataFusionError::into_arrow_external_error)?;

            let is_left =
                is_primary && primary_is_left || !is_primary && !primary_is_left;
            column_indices.push(ColumnIndex { index, is_left });
        }

        Ok(column_indices)
    }
}

#[async_trait]
impl ExecutionPlan for HashJoinExec {
    fn as_any(&self) -> &dyn Any {
        self
    }

    fn schema(&self) -> SchemaRef {
        self.schema.clone()
    }

    fn children(&self) -> Vec<Arc<dyn ExecutionPlan>> {
        vec![self.left.clone(), self.right.clone()]
    }

    fn with_new_children(
        &self,
        children: Vec<Arc<dyn ExecutionPlan>>,
    ) -> Result<Arc<dyn ExecutionPlan>> {
        match children.len() {
            2 => Ok(Arc::new(HashJoinExec::try_new(
                children[0].clone(),
                children[1].clone(),
                self.on.clone(),
                &self.join_type,
                self.mode,
            )?)),
            _ => Err(DataFusionError::Internal(
                "HashJoinExec wrong number of children".to_string(),
            )),
        }
    }

    fn output_partitioning(&self) -> Partitioning {
        self.right.output_partitioning()
    }

    async fn execute(&self, partition: usize) -> Result<SendableRecordBatchStream> {
        let on_left = self.on.iter().map(|on| on.0.clone()).collect::<Vec<_>>();
        // we only want to compute the build side once for PartitionMode::CollectLeft
        let left_data = {
            match self.mode {
                PartitionMode::CollectLeft => {
                    let mut build_side = self.build_side.lock().await;

                    match build_side.as_ref() {
                        Some(stream) => stream.clone(),
                        None => {
                            let start = Instant::now();

                            // merge all left parts into a single stream
                            let merge = CoalescePartitionsExec::new(self.left.clone());
                            let stream = merge.execute(0).await?;

                            // This operation performs 2 steps at once:
                            // 1. creates a [JoinHashMap] of all batches from the stream
                            // 2. stores the batches in a vector.
                            let initial = (0, Vec::new());
                            let (num_rows, batches) = stream
                                .try_fold(initial, |mut acc, batch| async {
                                    acc.0 += batch.num_rows();
                                    acc.1.push(batch);
                                    Ok(acc)
                                })
                                .await?;
                            let mut hashmap =
                                JoinHashMap(RawTable::with_capacity(num_rows));
                            let mut hashes_buffer = Vec::new();
                            let mut offset = 0;
                            for batch in batches.iter() {
                                hashes_buffer.clear();
                                hashes_buffer.resize(batch.num_rows(), 0);
                                update_hash(
                                    &on_left,
                                    batch,
                                    &mut hashmap,
                                    offset,
                                    &self.random_state,
                                    &mut hashes_buffer,
                                )?;
                                offset += batch.num_rows();
                            }
                            // Merge all batches into a single batch, so we
                            // can directly index into the arrays
                            let single_batch =
                                concat_batches(&self.left.schema(), &batches, num_rows)?;

                            let left_side = Arc::new((hashmap, single_batch));

                            *build_side = Some(left_side.clone());

                            debug!(
                                "Built build-side of hash join containing {} rows in {} ms",
                                num_rows,
                                start.elapsed().as_millis()
                            );

                            left_side
                        }
                    }
                }
                PartitionMode::Partitioned => {
                    let start = Instant::now();

                    // Load 1 partition of left side in memory
                    let stream = self.left.execute(partition).await?;

                    // This operation performs 2 steps at once:
                    // 1. creates a [JoinHashMap] of all batches from the stream
                    // 2. stores the batches in a vector.
                    let initial = (0, Vec::new());
                    let (num_rows, batches) = stream
                        .try_fold(initial, |mut acc, batch| async {
                            acc.0 += batch.num_rows();
                            acc.1.push(batch);
                            Ok(acc)
                        })
                        .await?;
                    let mut hashmap = JoinHashMap(RawTable::with_capacity(num_rows));
                    let mut hashes_buffer = Vec::new();
                    let mut offset = 0;
                    for batch in batches.iter() {
                        hashes_buffer.clear();
                        hashes_buffer.resize(batch.num_rows(), 0);
                        update_hash(
                            &on_left,
                            batch,
                            &mut hashmap,
                            offset,
                            &self.random_state,
                            &mut hashes_buffer,
                        )?;
                        offset += batch.num_rows();
                    }
                    // Merge all batches into a single batch, so we
                    // can directly index into the arrays
                    let single_batch =
                        concat_batches(&self.left.schema(), &batches, num_rows)?;

                    let left_side = Arc::new((hashmap, single_batch));

                    debug!(
                        "Built build-side {} of hash join containing {} rows in {} ms",
                        partition,
                        num_rows,
                        start.elapsed().as_millis()
                    );

                    left_side
                }
            }
        };

        // we have the batches and the hash map with their keys. We can how create a stream
        // over the right that uses this information to issue new batches.

        let right_stream = self.right.execute(partition).await?;
        let on_right = self.on.iter().map(|on| on.1.clone()).collect::<Vec<_>>();

        let column_indices = self.column_indices_from_schema()?;
        let num_rows = left_data.1.num_rows();
        let visited_left_side = match self.join_type {
            JoinType::Left | JoinType::Full | JoinType::Semi | JoinType::Anti => {
                vec![false; num_rows]
            }
            JoinType::Inner | JoinType::Right => vec![],
        };
        Ok(Box::pin(HashJoinStream::new(
            self.schema.clone(),
            on_left,
            on_right,
            self.join_type,
            left_data,
            right_stream,
            column_indices,
            self.random_state.clone(),
            visited_left_side,
            HashJoinMetrics::new(partition, &self.metrics),
        )))
    }

    fn fmt_as(
        &self,
        t: DisplayFormatType,
        f: &mut std::fmt::Formatter,
    ) -> std::fmt::Result {
        match t {
            DisplayFormatType::Default => {
                write!(
                    f,
                    "HashJoinExec: mode={:?}, join_type={:?}, on={:?}",
                    self.mode, self.join_type, self.on
                )
            }
        }
    }

    fn metrics(&self) -> Option<MetricsSet> {
        Some(self.metrics.clone_inner())
    }
}

/// Updates `hash` with new entries from [RecordBatch] evaluated against the expressions `on`,
/// assuming that the [RecordBatch] corresponds to the `index`th
fn update_hash(
    on: &[Column],
    batch: &RecordBatch,
    hash_map: &mut JoinHashMap,
    offset: usize,
    random_state: &RandomState,
    hashes_buffer: &mut Vec<u64>,
) -> Result<()> {
    // evaluate the keys
    let keys_values = on
        .iter()
        .map(|c| Ok(c.evaluate(batch)?.into_array(batch.num_rows())))
        .collect::<Result<Vec<_>>>()?;

    // calculate the hash values
    let hash_values = create_hashes(&keys_values, random_state, hashes_buffer)?;

    // insert hashes to key of the hashmap
    for (row, hash_value) in hash_values.iter().enumerate() {
        let item = hash_map
            .0
            .get_mut(*hash_value, |(hash, _)| *hash_value == *hash);
        if let Some((_, indices)) = item {
            indices.push((row + offset) as u64);
        } else {
            hash_map.0.insert(
                *hash_value,
                (*hash_value, smallvec![(row + offset) as u64]),
                |(hash, _)| *hash,
            );
        }
    }
    Ok(())
}

/// A stream that issues [RecordBatch]es as they arrive from the right  of the join.
struct HashJoinStream {
    /// Input schema
    schema: Arc<Schema>,
    /// columns from the left
    on_left: Vec<Column>,
    /// columns from the right used to compute the hash
    on_right: Vec<Column>,
    /// type of the join
    join_type: JoinType,
    /// information from the left
    left_data: JoinLeftData,
    /// right
    right: SendableRecordBatchStream,
    /// Information of index and left / right placement of columns
    column_indices: Vec<ColumnIndex>,
    /// Random state used for hashing initialization
    random_state: RandomState,
    /// Keeps track of the left side rows whether they are visited
    visited_left_side: Vec<bool>, // TODO: use a more memory efficient data structure, https://github.com/apache/arrow-datafusion/issues/240
    /// There is nothing to process anymore and left side is processed in case of left join
    is_exhausted: bool,
    /// Metrics
    join_metrics: HashJoinMetrics,
}

#[allow(clippy::too_many_arguments)]
impl HashJoinStream {
    fn new(
        schema: Arc<Schema>,
        on_left: Vec<Column>,
        on_right: Vec<Column>,
        join_type: JoinType,
        left_data: JoinLeftData,
        right: SendableRecordBatchStream,
        column_indices: Vec<ColumnIndex>,
        random_state: RandomState,
        visited_left_side: Vec<bool>,
        join_metrics: HashJoinMetrics,
    ) -> Self {
        HashJoinStream {
            schema,
            on_left,
            on_right,
            join_type,
            left_data,
            right,
            column_indices,
            random_state,
            visited_left_side,
            is_exhausted: false,
            join_metrics,
        }
    }
}

impl RecordBatchStream for HashJoinStream {
    fn schema(&self) -> SchemaRef {
        self.schema.clone()
    }
}

/// Returns a new [RecordBatch] by combining the `left` and `right` according to `indices`.
/// The resulting batch has [Schema] `schema`.
/// # Error
/// This function errors when:
/// *
fn build_batch_from_indices(
    schema: &Schema,
    left: &RecordBatch,
    right: &RecordBatch,
    left_indices: UInt64Array,
    right_indices: UInt32Array,
    column_indices: &[ColumnIndex],
) -> ArrowResult<(RecordBatch, UInt64Array)> {
    // build the columns of the new [RecordBatch]:
    // 1. pick whether the column is from the left or right
    // 2. based on the pick, `take` items from the different RecordBatches
    let mut columns: Vec<Arc<dyn Array>> = Vec::with_capacity(schema.fields().len());

    for column_index in column_indices {
        let array = if column_index.is_left {
            let array = left.column(column_index.index);
            take::take(array.as_ref(), &left_indices)?.into()
        } else {
            let array = right.column(column_index.index);
            take::take(array.as_ref(), &right_indices)?.into()
        };
        columns.push(array);
    }
    RecordBatch::try_new(Arc::new(schema.clone()), columns).map(|x| (x, left_indices))
}

#[allow(clippy::too_many_arguments)]
fn build_batch(
    batch: &RecordBatch,
    left_data: &JoinLeftData,
    on_left: &[Column],
    on_right: &[Column],
    join_type: JoinType,
    schema: &Schema,
    column_indices: &[ColumnIndex],
    random_state: &RandomState,
) -> ArrowResult<(RecordBatch, UInt64Array)> {
    let (left_indices, right_indices) =
        build_join_indexes(left_data, batch, join_type, on_left, on_right, random_state)
            .unwrap();

    if matches!(join_type, JoinType::Semi | JoinType::Anti) {
        return Ok((
            RecordBatch::new_empty(Arc::new(schema.clone())),
            left_indices,
        ));
    }

    build_batch_from_indices(
        schema,
        &left_data.1,
        batch,
        left_indices,
        right_indices,
        column_indices,
    )
}

/// returns a vector with (index from left, index from right).
/// The size of this vector corresponds to the total size of a joined batch
// For a join on column A:
// left       right
//     batch 1
// A B         A D
// ---------------
// 1 a         3 6
// 2 b         1 2
// 3 c         2 4
//     batch 2
// A B         A D
// ---------------
// 1 a         5 10
// 2 b         2 2
// 4 d         1 1
// indices (batch, batch_row)
// left       right
// (0, 2)     (0, 0)
// (0, 0)     (0, 1)
// (0, 1)     (0, 2)
// (1, 0)     (0, 1)
// (1, 1)     (0, 2)
// (0, 1)     (1, 1)
// (0, 0)     (1, 2)
// (1, 1)     (1, 1)
// (1, 0)     (1, 2)
fn build_join_indexes(
    left_data: &JoinLeftData,
    right: &RecordBatch,
    join_type: JoinType,
    left_on: &[Column],
    right_on: &[Column],
    random_state: &RandomState,
) -> Result<(UInt64Array, UInt32Array)> {
    let keys_values = right_on
        .iter()
        .map(|c| Ok(c.evaluate(right)?.into_array(right.num_rows())))
        .collect::<Result<Vec<_>>>()?;
    let left_join_values = left_on
        .iter()
        .map(|c| Ok(c.evaluate(&left_data.1)?.into_array(left_data.1.num_rows())))
        .collect::<Result<Vec<_>>>()?;
    let hashes_buffer = &mut vec![0; keys_values[0].len()];
    let hash_values = create_hashes(&keys_values, random_state, hashes_buffer)?;
    let left = &left_data.0;

    match join_type {
        JoinType::Inner | JoinType::Semi | JoinType::Anti => {
            // Using a buffer builder to avoid slower normal builder
            let mut left_indices = MutableBuffer::<u64>::new();
            let mut right_indices = MutableBuffer::<u32>::new();

            // Visit all of the right rows
            for (row, hash_value) in hash_values.iter().enumerate() {
                // Get the hash and find it in the build index

                // For every item on the left and right we check if it matches
                // This possibly contains rows with hash collisions,
                // So we have to check here whether rows are equal or not
                if let Some((_, indices)) =
                    left.0.get(*hash_value, |(hash, _)| *hash_value == *hash)
                {
                    for &i in indices {
                        // Check hash collisions
                        if equal_rows(i as usize, row, &left_join_values, &keys_values)? {
                            left_indices.push(i as u64);
                            right_indices.push(row as u32);
                        }
                    }
                }
            }

            Ok((
                PrimitiveArray::<u64>::from_data(
                    DataType::UInt64,
                    left_indices.into(),
                    None,
                ),
                PrimitiveArray::<u32>::from_data(
                    DataType::UInt32,
                    right_indices.into(),
                    None,
                ),
            ))
        }
        JoinType::Left => {
            let mut left_indices = MutableBuffer::<u64>::new();
            let mut right_indices = MutableBuffer::<u32>::new();

            // First visit all of the rows
            for (row, hash_value) in hash_values.iter().enumerate() {
                if let Some((_, indices)) =
                    left.0.get(*hash_value, |(hash, _)| *hash_value == *hash)
                {
                    for &i in indices {
                        // Collision check
                        if equal_rows(i as usize, row, &left_join_values, &keys_values)? {
                            left_indices.push(i as u64);
                            right_indices.push(row as u32);
                        }
                    }
                };
            }
            Ok((
                PrimitiveArray::<u64>::from_data(
                    DataType::UInt64,
                    left_indices.into(),
                    None,
                ),
                PrimitiveArray::<u32>::from_data(
                    DataType::UInt32,
                    right_indices.into(),
                    None,
                ),
            ))
        }
        JoinType::Right | JoinType::Full => {
            let mut left_indices = MutablePrimitiveArray::<u64>::new();
            let mut right_indices = MutablePrimitiveArray::<u32>::new();

            for (row, hash_value) in hash_values.iter().enumerate() {
                match left.0.get(*hash_value, |(hash, _)| *hash_value == *hash) {
                    Some((_, indices)) => {
                        let mut no_match = true;
                        for &i in indices {
                            if equal_rows(
                                i as usize,
                                row,
                                &left_join_values,
                                &keys_values,
                            )? {
<<<<<<< HEAD
                                left_indices.push(Some(i as u64));
                            } else {
                                left_indices.push(None);
                            }
                            right_indices.push(Some(row as u32));
=======
                                left_indices.append_value(i)?;
                                right_indices.append_value(row as u32)?;
                                no_match = false;
                            }
                        }
                        // If no rows matched left, still must keep the right
                        // with all nulls for left
                        if no_match {
                            left_indices.append_null()?;
                            right_indices.append_value(row as u32)?;
>>>>>>> 7932cb93
                        }
                    }
                    None => {
                        // when no match, add the row with None for the left side
                        left_indices.push(None);
                        right_indices.push(Some(row as u32));
                    }
                }
            }
            Ok((left_indices.into(), right_indices.into()))
        }
    }
}
<<<<<<< HEAD
use core::hash::BuildHasher;

/// `Hasher` that returns the same `u64` value as a hash, to avoid re-hashing
/// it when inserting/indexing or regrowing the `HashMap`
pub(crate) struct IdHasher {
    hash: u64,
}

impl Hasher for IdHasher {
    fn finish(&self) -> u64 {
        self.hash
    }

    fn write_u64(&mut self, i: u64) {
        self.hash = i;
    }

    fn write(&mut self, _bytes: &[u8]) {
        unreachable!("IdHasher should only be used for u64 keys")
    }
}

#[derive(Debug, Default)]
pub(crate) struct IdHashBuilder {}

impl BuildHasher for IdHashBuilder {
    type Hasher = IdHasher;

    fn build_hasher(&self) -> Self::Hasher {
        IdHasher { hash: 0 }
    }
}

// Combines two hashes into one hash
#[inline]
pub(crate) fn combine_hashes(l: u64, r: u64) -> u64 {
    let hash = (17 * 37u64).wrapping_add(l);
    hash.wrapping_mul(37).wrapping_add(r)
}
=======
>>>>>>> 7932cb93

macro_rules! equal_rows_elem {
    ($array_type:ident, $l: ident, $r: ident, $left: ident, $right: ident) => {{
        let left_array = $l.as_any().downcast_ref::<$array_type>().unwrap();
        let right_array = $r.as_any().downcast_ref::<$array_type>().unwrap();

        match (left_array.is_null($left), right_array.is_null($right)) {
            (false, false) => left_array.value($left) == right_array.value($right),
            _ => false,
        }
    }};
}

/// Left and right row have equal values
fn equal_rows(
    left: usize,
    right: usize,
    left_arrays: &[ArrayRef],
    right_arrays: &[ArrayRef],
) -> Result<bool> {
    let mut err = None;
    let res = left_arrays
        .iter()
        .zip(right_arrays)
        .all(|(l, r)| match l.data_type() {
            DataType::Null => true,
            DataType::Boolean => equal_rows_elem!(BooleanArray, l, r, left, right),
            DataType::Int8 => equal_rows_elem!(Int8Array, l, r, left, right),
            DataType::Int16 => equal_rows_elem!(Int16Array, l, r, left, right),
            DataType::Int32 => equal_rows_elem!(Int32Array, l, r, left, right),
            DataType::Int64 => equal_rows_elem!(Int64Array, l, r, left, right),
            DataType::UInt8 => equal_rows_elem!(UInt8Array, l, r, left, right),
            DataType::UInt16 => equal_rows_elem!(UInt16Array, l, r, left, right),
            DataType::UInt32 => equal_rows_elem!(UInt32Array, l, r, left, right),
            DataType::UInt64 => equal_rows_elem!(UInt64Array, l, r, left, right),
            DataType::Timestamp(_, None) => {
                equal_rows_elem!(Int64Array, l, r, left, right)
            }
            DataType::Utf8 => equal_rows_elem!(StringArray, l, r, left, right),
            DataType::LargeUtf8 => equal_rows_elem!(LargeStringArray, l, r, left, right),
            _ => {
                // This is internal because we should have caught this before.
                err = Some(Err(DataFusionError::Internal(
                    "Unsupported data type in hasher".to_string(),
                )));
                false
            }
        });

    err.unwrap_or(Ok(res))
}

<<<<<<< HEAD
macro_rules! hash_array {
    ($array_type:ident, $column: ident, $ty: ident, $hashes: ident, $random_state: ident, $multi_col: ident) => {
        let array = $column.as_any().downcast_ref::<$array_type>().unwrap();
        if array.null_count() == 0 {
            if $multi_col {
                for (i, hash) in $hashes.iter_mut().enumerate() {
                    *hash = combine_hashes(
                        $ty::get_hash(&array.value(i), $random_state),
                        *hash,
                    );
                }
            } else {
                for (i, hash) in $hashes.iter_mut().enumerate() {
                    *hash = $ty::get_hash(&array.value(i), $random_state);
                }
            }
        } else {
            if $multi_col {
                for (i, hash) in $hashes.iter_mut().enumerate() {
                    if !array.is_null(i) {
                        *hash = combine_hashes(
                            $ty::get_hash(&array.value(i), $random_state),
                            *hash,
                        );
                    }
                }
            } else {
                for (i, hash) in $hashes.iter_mut().enumerate() {
                    if !array.is_null(i) {
                        *hash = $ty::get_hash(&array.value(i), $random_state);
                    }
                }
            }
        }
    };
}

macro_rules! hash_array_primitive {
    ($array_type:ident, $column: ident, $ty: ident, $hashes: ident, $random_state: ident, $multi_col: ident) => {
        let array = $column.as_any().downcast_ref::<$array_type>().unwrap();
        let values = array.values();

        if array.null_count() == 0 {
            if $multi_col {
                for (hash, value) in $hashes.iter_mut().zip(values.iter()) {
                    *hash = combine_hashes($ty::get_hash(value, $random_state), *hash);
                }
            } else {
                for (hash, value) in $hashes.iter_mut().zip(values.iter()) {
                    *hash = $ty::get_hash(value, $random_state)
                }
            }
        } else {
            if $multi_col {
                for (i, (hash, value)) in
                    $hashes.iter_mut().zip(values.iter()).enumerate()
                {
                    if !array.is_null(i) {
                        *hash =
                            combine_hashes($ty::get_hash(value, $random_state), *hash);
                    }
                }
            } else {
                for (i, (hash, value)) in
                    $hashes.iter_mut().zip(values.iter()).enumerate()
                {
                    if !array.is_null(i) {
                        *hash = $ty::get_hash(value, $random_state);
                    }
                }
            }
        }
    };
}

macro_rules! hash_array_float {
    ($array_type:ident, $column: ident, $ty: ident, $hashes: ident, $random_state: ident, $multi_col: ident) => {
        let array = $column.as_any().downcast_ref::<$array_type>().unwrap();
        let values = array.values();

        if array.null_count() == 0 {
            if $multi_col {
                for (hash, value) in $hashes.iter_mut().zip(values.iter()) {
                    *hash = combine_hashes(
                        $ty::get_hash(&value.to_le_bytes(), $random_state),
                        *hash,
                    );
                }
            } else {
                for (hash, value) in $hashes.iter_mut().zip(values.iter()) {
                    *hash = $ty::get_hash(&value.to_le_bytes(), $random_state)
                }
            }
        } else {
            if $multi_col {
                for (i, (hash, value)) in
                    $hashes.iter_mut().zip(values.iter()).enumerate()
                {
                    if !array.is_null(i) {
                        *hash = combine_hashes(
                            $ty::get_hash(&value.to_le_bytes(), $random_state),
                            *hash,
                        );
                    }
                }
            } else {
                for (i, (hash, value)) in
                    $hashes.iter_mut().zip(values.iter()).enumerate()
                {
                    if !array.is_null(i) {
                        *hash = $ty::get_hash(&value.to_le_bytes(), $random_state);
                    }
                }
            }
        }
    };
}

/// Creates hash values for every element in the row based on the values in the columns
pub fn create_hashes<'a>(
    arrays: &[ArrayRef],
    random_state: &RandomState,
    hashes_buffer: &'a mut Vec<u64>,
) -> Result<&'a mut Vec<u64>> {
    // combine hashes with `combine_hashes` if we have more than 1 column
    let multi_col = arrays.len() > 1;

    for col in arrays {
        match col.data_type() {
            DataType::UInt8 => {
                hash_array_primitive!(
                    UInt8Array,
                    col,
                    u8,
                    hashes_buffer,
                    random_state,
                    multi_col
                );
            }
            DataType::UInt16 => {
                hash_array_primitive!(
                    UInt16Array,
                    col,
                    u16,
                    hashes_buffer,
                    random_state,
                    multi_col
                );
            }
            DataType::UInt32 => {
                hash_array_primitive!(
                    UInt32Array,
                    col,
                    u32,
                    hashes_buffer,
                    random_state,
                    multi_col
                );
            }
            DataType::UInt64 => {
                hash_array_primitive!(
                    UInt64Array,
                    col,
                    u64,
                    hashes_buffer,
                    random_state,
                    multi_col
                );
            }
            DataType::Int8 => {
                hash_array_primitive!(
                    Int8Array,
                    col,
                    i8,
                    hashes_buffer,
                    random_state,
                    multi_col
                );
            }
            DataType::Int16 => {
                hash_array_primitive!(
                    Int16Array,
                    col,
                    i16,
                    hashes_buffer,
                    random_state,
                    multi_col
                );
            }
            DataType::Int32 | DataType::Date32 => {
                hash_array_primitive!(
                    Int32Array,
                    col,
                    i32,
                    hashes_buffer,
                    random_state,
                    multi_col
                );
            }
            DataType::Int64 | DataType::Timestamp(_, None) | DataType::Date64 => {
                hash_array_primitive!(
                    Int64Array,
                    col,
                    i64,
                    hashes_buffer,
                    random_state,
                    multi_col
                );
            }
            DataType::Boolean => {
                hash_array!(
                    BooleanArray,
                    col,
                    u8,
                    hashes_buffer,
                    random_state,
                    multi_col
                );
            }
            DataType::Float32 => {
                hash_array_float!(
                    Float32Array,
                    col,
                    u8,
                    hashes_buffer,
                    random_state,
                    multi_col
                );
            }
            DataType::Float64 => {
                hash_array_float!(
                    Float64Array,
                    col,
                    u8,
                    hashes_buffer,
                    random_state,
                    multi_col
                );
            }
            DataType::Utf8 => {
                hash_array!(
                    StringArray,
                    col,
                    str,
                    hashes_buffer,
                    random_state,
                    multi_col
                );
            }
            DataType::LargeUtf8 => {
                hash_array!(
                    LargeStringArray,
                    col,
                    str,
                    hashes_buffer,
                    random_state,
                    multi_col
                );
            }
            _ => {
                // This is internal because we should have caught this before.
                return Err(DataFusionError::Internal(
                    "Unsupported data type in hasher".to_string(),
                ));
            }
        }
    }
    Ok(hashes_buffer)
}

=======
>>>>>>> 7932cb93
// Produces a batch for left-side rows that have/have not been matched during the whole join
fn produce_from_matched(
    visited_left_side: &[bool],
    schema: &SchemaRef,
    column_indices: &[ColumnIndex],
    left_data: &JoinLeftData,
    unmatched: bool,
) -> ArrowResult<RecordBatch> {
    // Find indices which didn't match any right row (are false)
    let indices = if unmatched {
        visited_left_side
            .iter()
            .enumerate()
            .filter(|&(_, &value)| !value)
            .map(|(index, _)| index as u64)
            .collect::<MutableBuffer<u64>>()
    } else {
        // produce those that did match
        visited_left_side
            .iter()
            .enumerate()
            .filter(|&(_, &value)| value)
            .map(|(index, _)| index as u64)
            .collect::<MutableBuffer<u64>>()
    };

    // generate batches by taking values from the left side and generating columns filled with null on the right side
    let indices = UInt64Array::from_data(DataType::UInt64, indices.into(), None);

    let num_rows = indices.len();
    let mut columns: Vec<Arc<dyn Array>> = Vec::with_capacity(schema.fields().len());
    for (idx, column_index) in column_indices.iter().enumerate() {
        let array = if column_index.is_left {
            let array = left_data.1.column(column_index.index);
            take::take(array.as_ref(), &indices)?.into()
        } else {
            let datatype = schema.field(idx).data_type().clone();
            new_null_array(datatype, num_rows).into()
        };

        columns.push(array);
    }
    RecordBatch::try_new(schema.clone(), columns)
}

impl Stream for HashJoinStream {
    type Item = ArrowResult<RecordBatch>;

    fn poll_next(
        mut self: std::pin::Pin<&mut Self>,
        cx: &mut std::task::Context<'_>,
    ) -> std::task::Poll<Option<Self::Item>> {
        self.right
            .poll_next_unpin(cx)
            .map(|maybe_batch| match maybe_batch {
                Some(Ok(batch)) => {
                    let timer = self.join_metrics.join_time.timer();
                    let result = build_batch(
                        &batch,
                        &self.left_data,
                        &self.on_left,
                        &self.on_right,
                        self.join_type,
                        &self.schema,
                        &self.column_indices,
                        &self.random_state,
                    );
                    self.join_metrics.input_batches.add(1);
                    self.join_metrics.input_rows.add(batch.num_rows());
                    if let Ok((ref batch, ref left_side)) = result {
                        timer.done();
                        self.join_metrics.output_batches.add(1);
                        self.join_metrics.output_rows.add(batch.num_rows());

                        match self.join_type {
                            JoinType::Left
                            | JoinType::Full
                            | JoinType::Semi
                            | JoinType::Anti => {
                                left_side.iter().flatten().for_each(|x| {
                                    self.visited_left_side[*x as usize] = true;
                                });
                            }
                            JoinType::Inner | JoinType::Right => {}
                        }
                    }
                    Some(result.map(|x| x.0))
                }
                other => {
                    let timer = self.join_metrics.join_time.timer();
                    // For the left join, produce rows for unmatched rows
                    match self.join_type {
                        JoinType::Left
                        | JoinType::Full
                        | JoinType::Semi
                        | JoinType::Anti
                            if !self.is_exhausted =>
                        {
                            let result = produce_from_matched(
                                &self.visited_left_side,
                                &self.schema,
                                &self.column_indices,
                                &self.left_data,
                                self.join_type != JoinType::Semi,
                            );
                            if let Ok(ref batch) = result {
                                self.join_metrics.input_batches.add(1);
                                self.join_metrics.input_rows.add(batch.num_rows());
                                if let Ok(ref batch) = result {
                                    self.join_metrics.output_batches.add(1);
                                    self.join_metrics.output_rows.add(batch.num_rows());
                                }
                            }
                            timer.done();
                            self.is_exhausted = true;
                            return Some(result);
                        }
                        JoinType::Left
                        | JoinType::Full
                        | JoinType::Semi
                        | JoinType::Anti
                        | JoinType::Inner
                        | JoinType::Right => {}
                    }

                    other
                }
            })
    }
}

#[cfg(test)]
mod tests {
    use crate::{
        assert_batches_sorted_eq,
        physical_plan::{
            common, expressions::Column, memory::MemoryExec, repartition::RepartitionExec,
        },
        test::{build_table_i32, columns},
    };

    use super::*;
    use std::sync::Arc;

    fn build_table(
        a: (&str, &Vec<i32>),
        b: (&str, &Vec<i32>),
        c: (&str, &Vec<i32>),
    ) -> Arc<dyn ExecutionPlan> {
        let batch = build_table_i32(a, b, c);
        let schema = batch.schema().clone();
        Arc::new(MemoryExec::try_new(&[vec![batch]], schema, None).unwrap())
    }

    fn join(
        left: Arc<dyn ExecutionPlan>,
        right: Arc<dyn ExecutionPlan>,
        on: JoinOn,
        join_type: &JoinType,
    ) -> Result<HashJoinExec> {
        HashJoinExec::try_new(left, right, on, join_type, PartitionMode::CollectLeft)
    }

    async fn join_collect(
        left: Arc<dyn ExecutionPlan>,
        right: Arc<dyn ExecutionPlan>,
        on: JoinOn,
        join_type: &JoinType,
    ) -> Result<(Vec<String>, Vec<RecordBatch>)> {
        let join = join(left, right, on, join_type)?;
        let columns = columns(&join.schema());

        let stream = join.execute(0).await?;
        let batches = common::collect(stream).await?;

        Ok((columns, batches))
    }

    async fn partitioned_join_collect(
        left: Arc<dyn ExecutionPlan>,
        right: Arc<dyn ExecutionPlan>,
        on: JoinOn,
        join_type: &JoinType,
    ) -> Result<(Vec<String>, Vec<RecordBatch>)> {
        let partition_count = 4;

        let (left_expr, right_expr) = on
            .iter()
            .map(|(l, r)| {
                (
                    Arc::new(l.clone()) as Arc<dyn PhysicalExpr>,
                    Arc::new(r.clone()) as Arc<dyn PhysicalExpr>,
                )
            })
            .unzip();

        let join = HashJoinExec::try_new(
            Arc::new(RepartitionExec::try_new(
                left,
                Partitioning::Hash(left_expr, partition_count),
            )?),
            Arc::new(RepartitionExec::try_new(
                right,
                Partitioning::Hash(right_expr, partition_count),
            )?),
            on,
            join_type,
            PartitionMode::Partitioned,
        )?;

        let columns = columns(&join.schema());

        let mut batches = vec![];
        for i in 0..partition_count {
            let stream = join.execute(i).await?;
            let more_batches = common::collect(stream).await?;
            batches.extend(
                more_batches
                    .into_iter()
                    .filter(|b| b.num_rows() > 0)
                    .collect::<Vec<_>>(),
            );
        }

        Ok((columns, batches))
    }

    #[tokio::test]
    async fn join_inner_one() -> Result<()> {
        let left = build_table(
            ("a1", &vec![1, 2, 3]),
            ("b1", &vec![4, 5, 5]), // this has a repetition
            ("c1", &vec![7, 8, 9]),
        );
        let right = build_table(
            ("a2", &vec![10, 20, 30]),
            ("b1", &vec![4, 5, 6]),
            ("c2", &vec![70, 80, 90]),
        );

        let on = vec![(
            Column::new_with_schema("b1", &left.schema())?,
            Column::new_with_schema("b1", &right.schema())?,
        )];

        let (columns, batches) =
            join_collect(left.clone(), right.clone(), on.clone(), &JoinType::Inner)
                .await?;

        assert_eq!(columns, vec!["a1", "b1", "c1", "a2", "b1", "c2"]);

        let expected = vec![
            "+----+----+----+----+----+----+",
            "| a1 | b1 | c1 | a2 | b1 | c2 |",
            "+----+----+----+----+----+----+",
            "| 1  | 4  | 7  | 10 | 4  | 70 |",
            "| 2  | 5  | 8  | 20 | 5  | 80 |",
            "| 3  | 5  | 9  | 20 | 5  | 80 |",
            "+----+----+----+----+----+----+",
        ];
        assert_batches_sorted_eq!(expected, &batches);

        Ok(())
    }

    #[tokio::test]
    async fn partitioned_join_inner_one() -> Result<()> {
        let left = build_table(
            ("a1", &vec![1, 2, 3]),
            ("b1", &vec![4, 5, 5]), // this has a repetition
            ("c1", &vec![7, 8, 9]),
        );
        let right = build_table(
            ("a2", &vec![10, 20, 30]),
            ("b1", &vec![4, 5, 6]),
            ("c2", &vec![70, 80, 90]),
        );
        let on = vec![(
            Column::new_with_schema("b1", &left.schema())?,
            Column::new_with_schema("b1", &right.schema())?,
        )];

        let (columns, batches) = partitioned_join_collect(
            left.clone(),
            right.clone(),
            on.clone(),
            &JoinType::Inner,
        )
        .await?;

        assert_eq!(columns, vec!["a1", "b1", "c1", "a2", "b1", "c2"]);

        let expected = vec![
            "+----+----+----+----+----+----+",
            "| a1 | b1 | c1 | a2 | b1 | c2 |",
            "+----+----+----+----+----+----+",
            "| 1  | 4  | 7  | 10 | 4  | 70 |",
            "| 2  | 5  | 8  | 20 | 5  | 80 |",
            "| 3  | 5  | 9  | 20 | 5  | 80 |",
            "+----+----+----+----+----+----+",
        ];
        assert_batches_sorted_eq!(expected, &batches);

        Ok(())
    }

    #[tokio::test]
    async fn join_inner_one_no_shared_column_names() -> Result<()> {
        let left = build_table(
            ("a1", &vec![1, 2, 3]),
            ("b1", &vec![4, 5, 5]), // this has a repetition
            ("c1", &vec![7, 8, 9]),
        );
        let right = build_table(
            ("a2", &vec![10, 20, 30]),
            ("b2", &vec![4, 5, 6]),
            ("c2", &vec![70, 80, 90]),
        );
        let on = vec![(
            Column::new_with_schema("b1", &left.schema())?,
            Column::new_with_schema("b2", &right.schema())?,
        )];

        let (columns, batches) = join_collect(left, right, on, &JoinType::Inner).await?;

        assert_eq!(columns, vec!["a1", "b1", "c1", "a2", "b2", "c2"]);

        let expected = vec![
            "+----+----+----+----+----+----+",
            "| a1 | b1 | c1 | a2 | b2 | c2 |",
            "+----+----+----+----+----+----+",
            "| 1  | 4  | 7  | 10 | 4  | 70 |",
            "| 2  | 5  | 8  | 20 | 5  | 80 |",
            "| 3  | 5  | 9  | 20 | 5  | 80 |",
            "+----+----+----+----+----+----+",
        ];

        assert_batches_sorted_eq!(expected, &batches);

        Ok(())
    }

    #[tokio::test]
    async fn join_inner_two() -> Result<()> {
        let left = build_table(
            ("a1", &vec![1, 2, 2]),
            ("b2", &vec![1, 2, 2]),
            ("c1", &vec![7, 8, 9]),
        );
        let right = build_table(
            ("a1", &vec![1, 2, 3]),
            ("b2", &vec![1, 2, 2]),
            ("c2", &vec![70, 80, 90]),
        );
        let on = vec![
            (
                Column::new_with_schema("a1", &left.schema())?,
                Column::new_with_schema("a1", &right.schema())?,
            ),
            (
                Column::new_with_schema("b2", &left.schema())?,
                Column::new_with_schema("b2", &right.schema())?,
            ),
        ];

        let (columns, batches) = join_collect(left, right, on, &JoinType::Inner).await?;

        assert_eq!(columns, vec!["a1", "b2", "c1", "a1", "b2", "c2"]);

        assert_eq!(batches.len(), 1);

        let expected = vec![
            "+----+----+----+----+----+----+",
            "| a1 | b2 | c1 | a1 | b2 | c2 |",
            "+----+----+----+----+----+----+",
            "| 1  | 1  | 7  | 1  | 1  | 70 |",
            "| 2  | 2  | 8  | 2  | 2  | 80 |",
            "| 2  | 2  | 9  | 2  | 2  | 80 |",
            "+----+----+----+----+----+----+",
        ];

        assert_batches_sorted_eq!(expected, &batches);

        Ok(())
    }

    /// Test where the left has 2 parts, the right with 1 part => 1 part
    #[tokio::test]
    async fn join_inner_one_two_parts_left() -> Result<()> {
        let batch1 = build_table_i32(
            ("a1", &vec![1, 2]),
            ("b2", &vec![1, 2]),
            ("c1", &vec![7, 8]),
        );
        let batch2 =
            build_table_i32(("a1", &vec![2]), ("b2", &vec![2]), ("c1", &vec![9]));
        let schema = batch1.schema().clone();
        let left = Arc::new(
            MemoryExec::try_new(&[vec![batch1], vec![batch2]], schema, None).unwrap(),
        );

        let right = build_table(
            ("a1", &vec![1, 2, 3]),
            ("b2", &vec![1, 2, 2]),
            ("c2", &vec![70, 80, 90]),
        );
        let on = vec![
            (
                Column::new_with_schema("a1", &left.schema())?,
                Column::new_with_schema("a1", &right.schema())?,
            ),
            (
                Column::new_with_schema("b2", &left.schema())?,
                Column::new_with_schema("b2", &right.schema())?,
            ),
        ];

        let (columns, batches) = join_collect(left, right, on, &JoinType::Inner).await?;

        assert_eq!(columns, vec!["a1", "b2", "c1", "a1", "b2", "c2"]);

        assert_eq!(batches.len(), 1);

        let expected = vec![
            "+----+----+----+----+----+----+",
            "| a1 | b2 | c1 | a1 | b2 | c2 |",
            "+----+----+----+----+----+----+",
            "| 1  | 1  | 7  | 1  | 1  | 70 |",
            "| 2  | 2  | 8  | 2  | 2  | 80 |",
            "| 2  | 2  | 9  | 2  | 2  | 80 |",
            "+----+----+----+----+----+----+",
        ];

        assert_batches_sorted_eq!(expected, &batches);

        Ok(())
    }

    /// Test where the left has 1 part, the right has 2 parts => 2 parts
    #[tokio::test]
    async fn join_inner_one_two_parts_right() -> Result<()> {
        let left = build_table(
            ("a1", &vec![1, 2, 3]),
            ("b1", &vec![4, 5, 5]), // this has a repetition
            ("c1", &vec![7, 8, 9]),
        );

        let batch1 = build_table_i32(
            ("a2", &vec![10, 20]),
            ("b1", &vec![4, 6]),
            ("c2", &vec![70, 80]),
        );
        let batch2 =
            build_table_i32(("a2", &vec![30]), ("b1", &vec![5]), ("c2", &vec![90]));
        let schema = batch1.schema().clone();
        let right = Arc::new(
            MemoryExec::try_new(&[vec![batch1], vec![batch2]], schema, None).unwrap(),
        );

        let on = vec![(
            Column::new_with_schema("b1", &left.schema())?,
            Column::new_with_schema("b1", &right.schema())?,
        )];

        let join = join(left, right, on, &JoinType::Inner)?;

        let columns = columns(&join.schema());
        assert_eq!(columns, vec!["a1", "b1", "c1", "a2", "b1", "c2"]);

        // first part
        let stream = join.execute(0).await?;
        let batches = common::collect(stream).await?;
        assert_eq!(batches.len(), 1);

        let expected = vec![
            "+----+----+----+----+----+----+",
            "| a1 | b1 | c1 | a2 | b1 | c2 |",
            "+----+----+----+----+----+----+",
            "| 1  | 4  | 7  | 10 | 4  | 70 |",
            "+----+----+----+----+----+----+",
        ];
        assert_batches_sorted_eq!(expected, &batches);

        // second part
        let stream = join.execute(1).await?;
        let batches = common::collect(stream).await?;
        assert_eq!(batches.len(), 1);
        let expected = vec![
            "+----+----+----+----+----+----+",
            "| a1 | b1 | c1 | a2 | b1 | c2 |",
            "+----+----+----+----+----+----+",
            "| 2  | 5  | 8  | 30 | 5  | 90 |",
            "| 3  | 5  | 9  | 30 | 5  | 90 |",
            "+----+----+----+----+----+----+",
        ];

        assert_batches_sorted_eq!(expected, &batches);

        Ok(())
    }

    fn build_table_two_batches(
        a: (&str, &Vec<i32>),
        b: (&str, &Vec<i32>),
        c: (&str, &Vec<i32>),
    ) -> Arc<dyn ExecutionPlan> {
        let batch = build_table_i32(a, b, c);
        let schema = batch.schema().clone();
        Arc::new(
            MemoryExec::try_new(&[vec![batch.clone(), batch]], schema, None).unwrap(),
        )
    }

    #[tokio::test]
    async fn join_left_multi_batch() {
        let left = build_table(
            ("a1", &vec![1, 2, 3]),
            ("b1", &vec![4, 5, 7]), // 7 does not exist on the right
            ("c1", &vec![7, 8, 9]),
        );
        let right = build_table_two_batches(
            ("a2", &vec![10, 20, 30]),
            ("b1", &vec![4, 5, 6]),
            ("c2", &vec![70, 80, 90]),
        );
        let on = vec![(
            Column::new_with_schema("b1", &left.schema()).unwrap(),
            Column::new_with_schema("b1", &right.schema()).unwrap(),
        )];

        let join = join(left, right, on, &JoinType::Left).unwrap();

        let columns = columns(&join.schema());
        assert_eq!(columns, vec!["a1", "b1", "c1", "a2", "b1", "c2"]);

        let stream = join.execute(0).await.unwrap();
        let batches = common::collect(stream).await.unwrap();

        let expected = vec![
            "+----+----+----+----+----+----+",
            "| a1 | b1 | c1 | a2 | b1 | c2 |",
            "+----+----+----+----+----+----+",
            "| 1  | 4  | 7  | 10 | 4  | 70 |",
            "| 1  | 4  | 7  | 10 | 4  | 70 |",
            "| 2  | 5  | 8  | 20 | 5  | 80 |",
            "| 2  | 5  | 8  | 20 | 5  | 80 |",
            "| 3  | 7  | 9  |    | 7  |    |",
            "+----+----+----+----+----+----+",
        ];

        assert_batches_sorted_eq!(expected, &batches);
    }

    #[tokio::test]
    async fn join_full_multi_batch() {
        let left = build_table(
            ("a1", &vec![1, 2, 3]),
            ("b1", &vec![4, 5, 7]), // 7 does not exist on the right
            ("c1", &vec![7, 8, 9]),
        );
        // create two identical batches for the right side
        let right = build_table_two_batches(
            ("a2", &vec![10, 20, 30]),
            ("b2", &vec![4, 5, 6]),
            ("c2", &vec![70, 80, 90]),
        );
        let on = vec![(
            Column::new_with_schema("b1", &left.schema()).unwrap(),
            Column::new_with_schema("b2", &right.schema()).unwrap(),
        )];

        let join = join(left, right, on, &JoinType::Full).unwrap();

        let columns = columns(&join.schema());
        assert_eq!(columns, vec!["a1", "b1", "c1", "a2", "b2", "c2"]);

        let stream = join.execute(0).await.unwrap();
        let batches = common::collect(stream).await.unwrap();

        let expected = vec![
            "+----+----+----+----+----+----+",
            "| a1 | b1 | c1 | a2 | b2 | c2 |",
            "+----+----+----+----+----+----+",
            "|    |    |    | 30 | 6  | 90 |",
            "|    |    |    | 30 | 6  | 90 |",
            "| 1  | 4  | 7  | 10 | 4  | 70 |",
            "| 1  | 4  | 7  | 10 | 4  | 70 |",
            "| 2  | 5  | 8  | 20 | 5  | 80 |",
            "| 2  | 5  | 8  | 20 | 5  | 80 |",
            "| 3  | 7  | 9  |    |    |    |",
            "+----+----+----+----+----+----+",
        ];

        assert_batches_sorted_eq!(expected, &batches);
    }

    #[tokio::test]
    async fn join_left_empty_right() {
        let left = build_table(
            ("a1", &vec![1, 2, 3]),
            ("b1", &vec![4, 5, 7]),
            ("c1", &vec![7, 8, 9]),
        );
        let right = build_table_i32(("a2", &vec![]), ("b1", &vec![]), ("c2", &vec![]));
        let on = vec![(
            Column::new_with_schema("b1", &left.schema()).unwrap(),
            Column::new_with_schema("b1", right.schema()).unwrap(),
        )];
        let schema = right.schema().clone();
        let right = Arc::new(MemoryExec::try_new(&[vec![right]], schema, None).unwrap());
        let join = join(left, right, on, &JoinType::Left).unwrap();

        let columns = columns(&join.schema());
        assert_eq!(columns, vec!["a1", "b1", "c1", "a2", "b1", "c2"]);

        let stream = join.execute(0).await.unwrap();
        let batches = common::collect(stream).await.unwrap();

        let expected = vec![
            "+----+----+----+----+----+----+",
            "| a1 | b1 | c1 | a2 | b1 | c2 |",
            "+----+----+----+----+----+----+",
            "| 1  | 4  | 7  |    | 4  |    |",
            "| 2  | 5  | 8  |    | 5  |    |",
            "| 3  | 7  | 9  |    | 7  |    |",
            "+----+----+----+----+----+----+",
        ];

        assert_batches_sorted_eq!(expected, &batches);
    }

    #[tokio::test]
    async fn join_full_empty_right() {
        let left = build_table(
            ("a1", &vec![1, 2, 3]),
            ("b1", &vec![4, 5, 7]),
            ("c1", &vec![7, 8, 9]),
        );
        let right = build_table_i32(("a2", &vec![]), ("b2", &vec![]), ("c2", &vec![]));
        let on = vec![(
            Column::new_with_schema("b1", &left.schema()).unwrap(),
            Column::new_with_schema("b2", right.schema()).unwrap(),
        )];
        let schema = right.schema().clone();
        let right = Arc::new(MemoryExec::try_new(&[vec![right]], schema, None).unwrap());
        let join = join(left, right, on, &JoinType::Full).unwrap();

        let columns = columns(&join.schema());
        assert_eq!(columns, vec!["a1", "b1", "c1", "a2", "b2", "c2"]);

        let stream = join.execute(0).await.unwrap();
        let batches = common::collect(stream).await.unwrap();

        let expected = vec![
            "+----+----+----+----+----+----+",
            "| a1 | b1 | c1 | a2 | b2 | c2 |",
            "+----+----+----+----+----+----+",
            "| 1  | 4  | 7  |    |    |    |",
            "| 2  | 5  | 8  |    |    |    |",
            "| 3  | 7  | 9  |    |    |    |",
            "+----+----+----+----+----+----+",
        ];

        assert_batches_sorted_eq!(expected, &batches);
    }

    #[tokio::test]
    async fn join_left_one() -> Result<()> {
        let left = build_table(
            ("a1", &vec![1, 2, 3]),
            ("b1", &vec![4, 5, 7]), // 7 does not exist on the right
            ("c1", &vec![7, 8, 9]),
        );
        let right = build_table(
            ("a2", &vec![10, 20, 30]),
            ("b1", &vec![4, 5, 6]),
            ("c2", &vec![70, 80, 90]),
        );
        let on = vec![(
            Column::new_with_schema("b1", &left.schema())?,
            Column::new_with_schema("b1", &right.schema())?,
        )];

        let (columns, batches) =
            join_collect(left.clone(), right.clone(), on.clone(), &JoinType::Left)
                .await?;
        assert_eq!(columns, vec!["a1", "b1", "c1", "a2", "b1", "c2"]);

        let expected = vec![
            "+----+----+----+----+----+----+",
            "| a1 | b1 | c1 | a2 | b1 | c2 |",
            "+----+----+----+----+----+----+",
            "| 1  | 4  | 7  | 10 | 4  | 70 |",
            "| 2  | 5  | 8  | 20 | 5  | 80 |",
            "| 3  | 7  | 9  |    | 7  |    |",
            "+----+----+----+----+----+----+",
        ];
        assert_batches_sorted_eq!(expected, &batches);

        Ok(())
    }

    #[tokio::test]
    async fn partitioned_join_left_one() -> Result<()> {
        let left = build_table(
            ("a1", &vec![1, 2, 3]),
            ("b1", &vec![4, 5, 7]), // 7 does not exist on the right
            ("c1", &vec![7, 8, 9]),
        );
        let right = build_table(
            ("a2", &vec![10, 20, 30]),
            ("b1", &vec![4, 5, 6]),
            ("c2", &vec![70, 80, 90]),
        );
        let on = vec![(
            Column::new_with_schema("b1", &left.schema())?,
            Column::new_with_schema("b1", &right.schema())?,
        )];

        let (columns, batches) = partitioned_join_collect(
            left.clone(),
            right.clone(),
            on.clone(),
            &JoinType::Left,
        )
        .await?;
        assert_eq!(columns, vec!["a1", "b1", "c1", "a2", "b1", "c2"]);

        let expected = vec![
            "+----+----+----+----+----+----+",
            "| a1 | b1 | c1 | a2 | b1 | c2 |",
            "+----+----+----+----+----+----+",
            "| 1  | 4  | 7  | 10 | 4  | 70 |",
            "| 2  | 5  | 8  | 20 | 5  | 80 |",
            "| 3  | 7  | 9  |    | 7  |    |",
            "+----+----+----+----+----+----+",
        ];
        assert_batches_sorted_eq!(expected, &batches);

        Ok(())
    }

    #[tokio::test]
    async fn join_semi() -> Result<()> {
        let left = build_table(
            ("a1", &vec![1, 2, 2, 3]),
            ("b1", &vec![4, 5, 5, 7]), // 7 does not exist on the right
            ("c1", &vec![7, 8, 8, 9]),
        );
        let right = build_table(
            ("a2", &vec![10, 20, 30, 40]),
            ("b1", &vec![4, 5, 6, 5]), // 5 is double on the right
            ("c2", &vec![70, 80, 90, 100]),
        );
        let on = vec![(
            Column::new_with_schema("b1", &left.schema())?,
            Column::new_with_schema("b1", &right.schema())?,
        )];

        let join = join(left, right, on, &JoinType::Semi)?;

        let columns = columns(&join.schema());
        assert_eq!(columns, vec!["a1", "b1", "c1"]);

        let stream = join.execute(0).await?;
        let batches = common::collect(stream).await?;

        let expected = vec![
            "+----+----+----+",
            "| a1 | b1 | c1 |",
            "+----+----+----+",
            "| 1  | 4  | 7  |",
            "| 2  | 5  | 8  |",
            "| 2  | 5  | 8  |",
            "+----+----+----+",
        ];
        assert_batches_sorted_eq!(expected, &batches);

        Ok(())
    }

    #[tokio::test]
    async fn join_anti() -> Result<()> {
        let left = build_table(
            ("a1", &vec![1, 2, 2, 3, 5]),
            ("b1", &vec![4, 5, 5, 7, 7]), // 7 does not exist on the right
            ("c1", &vec![7, 8, 8, 9, 11]),
        );
        let right = build_table(
            ("a2", &vec![10, 20, 30, 40]),
            ("b1", &vec![4, 5, 6, 5]), // 5 is double on the right
            ("c2", &vec![70, 80, 90, 100]),
        );
        let on = vec![(
            Column::new_with_schema("b1", &left.schema())?,
            Column::new_with_schema("b1", &right.schema())?,
        )];

        let join = join(left, right, on, &JoinType::Anti)?;

        let columns = columns(&join.schema());
        assert_eq!(columns, vec!["a1", "b1", "c1"]);

        let stream = join.execute(0).await?;
        let batches = common::collect(stream).await?;

        let expected = vec![
            "+----+----+----+",
            "| a1 | b1 | c1 |",
            "+----+----+----+",
            "| 3  | 7  | 9  |",
            "| 5  | 7  | 11 |",
            "+----+----+----+",
        ];
        assert_batches_sorted_eq!(expected, &batches);
        Ok(())
    }

    #[tokio::test]
    async fn join_right_one() -> Result<()> {
        let left = build_table(
            ("a1", &vec![1, 2, 3]),
            ("b1", &vec![4, 5, 7]),
            ("c1", &vec![7, 8, 9]),
        );
        let right = build_table(
            ("a2", &vec![10, 20, 30]),
            ("b1", &vec![4, 5, 6]), // 6 does not exist on the left
            ("c2", &vec![70, 80, 90]),
        );
        let on = vec![(
            Column::new_with_schema("b1", &left.schema())?,
            Column::new_with_schema("b1", &right.schema())?,
        )];

        let (columns, batches) = join_collect(left, right, on, &JoinType::Right).await?;

        assert_eq!(columns, vec!["a1", "b1", "c1", "a2", "b1", "c2"]);

        let expected = vec![
            "+----+----+----+----+----+----+",
            "| a1 | b1 | c1 | a2 | b1 | c2 |",
            "+----+----+----+----+----+----+",
            "|    | 6  |    | 30 | 6  | 90 |",
            "| 1  | 4  | 7  | 10 | 4  | 70 |",
            "| 2  | 5  | 8  | 20 | 5  | 80 |",
            "+----+----+----+----+----+----+",
        ];

        assert_batches_sorted_eq!(expected, &batches);

        Ok(())
    }

    #[tokio::test]
    async fn partitioned_join_right_one() -> Result<()> {
        let left = build_table(
            ("a1", &vec![1, 2, 3]),
            ("b1", &vec![4, 5, 7]),
            ("c1", &vec![7, 8, 9]),
        );
        let right = build_table(
            ("a2", &vec![10, 20, 30]),
            ("b1", &vec![4, 5, 6]), // 6 does not exist on the left
            ("c2", &vec![70, 80, 90]),
        );
        let on = vec![(
            Column::new_with_schema("b1", &left.schema())?,
            Column::new_with_schema("b1", &right.schema())?,
        )];

        let (columns, batches) =
            partitioned_join_collect(left, right, on, &JoinType::Right).await?;

        assert_eq!(columns, vec!["a1", "b1", "c1", "a2", "b1", "c2"]);

        let expected = vec![
            "+----+----+----+----+----+----+",
            "| a1 | b1 | c1 | a2 | b1 | c2 |",
            "+----+----+----+----+----+----+",
            "|    | 6  |    | 30 | 6  | 90 |",
            "| 1  | 4  | 7  | 10 | 4  | 70 |",
            "| 2  | 5  | 8  | 20 | 5  | 80 |",
            "+----+----+----+----+----+----+",
        ];

        assert_batches_sorted_eq!(expected, &batches);

        Ok(())
    }

    #[tokio::test]
    async fn join_full_one() -> Result<()> {
        let left = build_table(
            ("a1", &vec![1, 2, 3]),
            ("b1", &vec![4, 5, 7]), // 7 does not exist on the right
            ("c1", &vec![7, 8, 9]),
        );
        let right = build_table(
            ("a2", &vec![10, 20, 30]),
            ("b2", &vec![4, 5, 6]),
            ("c2", &vec![70, 80, 90]),
        );
        let on = vec![(
            Column::new_with_schema("b1", &left.schema()).unwrap(),
            Column::new_with_schema("b2", &right.schema()).unwrap(),
        )];

        let join = join(left, right, on, &JoinType::Full)?;

        let columns = columns(&join.schema());
        assert_eq!(columns, vec!["a1", "b1", "c1", "a2", "b2", "c2"]);

        let stream = join.execute(0).await?;
        let batches = common::collect(stream).await?;

        let expected = vec![
            "+----+----+----+----+----+----+",
            "| a1 | b1 | c1 | a2 | b2 | c2 |",
            "+----+----+----+----+----+----+",
            "|    |    |    | 30 | 6  | 90 |",
            "| 1  | 4  | 7  | 10 | 4  | 70 |",
            "| 2  | 5  | 8  | 20 | 5  | 80 |",
            "| 3  | 7  | 9  |    |    |    |",
            "+----+----+----+----+----+----+",
        ];
        assert_batches_sorted_eq!(expected, &batches);

        Ok(())
    }

    #[test]
<<<<<<< HEAD
    fn create_hashes_for_float_arrays() -> Result<()> {
        let f32_arr = Arc::new(Float32Array::from_slice(&[0.12, 0.5, 1f32, 444.7]));
        let f64_arr = Arc::new(Float64Array::from_slice(&[0.12, 0.5, 1f64, 444.7]));

        let random_state = RandomState::with_seeds(0, 0, 0, 0);
        let hashes_buff = &mut vec![0; f32_arr.len()];
        let hashes = create_hashes(&[f32_arr], &random_state, hashes_buff)?;
        assert_eq!(hashes.len(), 4,);

        let hashes = create_hashes(&[f64_arr], &random_state, hashes_buff)?;
        assert_eq!(hashes.len(), 4,);

        Ok(())
    }

    #[test]
=======
>>>>>>> 7932cb93
    fn join_with_hash_collision() -> Result<()> {
        let mut hashmap_left = RawTable::with_capacity(2);
        let left = build_table_i32(
            ("a", &vec![10, 20]),
            ("x", &vec![100, 200]),
            ("y", &vec![200, 300]),
        );

        let random_state = RandomState::with_seeds(0, 0, 0, 0);
        let hashes_buff = &mut vec![0; left.num_rows()];
        let hashes =
            create_hashes(&[left.columns()[0].clone()], &random_state, hashes_buff)?;

        // Create hash collisions (same hashes)
        hashmap_left.insert(hashes[0], (hashes[0], smallvec![0, 1]), |(h, _)| *h);
        hashmap_left.insert(hashes[1], (hashes[1], smallvec![0, 1]), |(h, _)| *h);

        let right = build_table_i32(
            ("a", &vec![10, 20]),
            ("b", &vec![0, 0]),
            ("c", &vec![30, 40]),
        );

        let left_data = JoinLeftData::new((JoinHashMap(hashmap_left), left));
        let (l, r) = build_join_indexes(
            &left_data,
            &right,
            JoinType::Inner,
            &[Column::new("a", 0)],
            &[Column::new("a", 0)],
            &random_state,
        )?;

        let left_ids = UInt64Array::from_slice(&[0, 1]);
        let right_ids = UInt32Array::from_slice(&[0, 1]);

        assert_eq!(left_ids, l);
        assert_eq!(right_ids, r);

        Ok(())
    }
}<|MERGE_RESOLUTION|>--- conflicted
+++ resolved
@@ -20,17 +20,6 @@
 
 use ahash::RandomState;
 
-<<<<<<< HEAD
-=======
-use arrow::{
-    array::{
-        ArrayData, ArrayRef, BooleanArray, LargeStringArray, PrimitiveArray,
-        UInt32BufferBuilder, UInt32Builder, UInt64BufferBuilder, UInt64Builder,
-    },
-    compute,
-    datatypes::{UInt32Type, UInt64Type},
-};
->>>>>>> 7932cb93
 use smallvec::{smallvec, SmallVec};
 use std::sync::Arc;
 use std::{any::Any, usize};
@@ -760,24 +749,16 @@
                                 &left_join_values,
                                 &keys_values,
                             )? {
-<<<<<<< HEAD
                                 left_indices.push(Some(i as u64));
-                            } else {
-                                left_indices.push(None);
-                            }
-                            right_indices.push(Some(row as u32));
-=======
-                                left_indices.append_value(i)?;
-                                right_indices.append_value(row as u32)?;
+                                right_indices.push(Some(row as u32));
                                 no_match = false;
                             }
                         }
                         // If no rows matched left, still must keep the right
                         // with all nulls for left
                         if no_match {
-                            left_indices.append_null()?;
-                            right_indices.append_value(row as u32)?;
->>>>>>> 7932cb93
+                            left_indices.push(None)?;
+                            right_indices.push(Some(row as u32))?;
                         }
                     }
                     None => {
@@ -791,48 +772,6 @@
         }
     }
 }
-<<<<<<< HEAD
-use core::hash::BuildHasher;
-
-/// `Hasher` that returns the same `u64` value as a hash, to avoid re-hashing
-/// it when inserting/indexing or regrowing the `HashMap`
-pub(crate) struct IdHasher {
-    hash: u64,
-}
-
-impl Hasher for IdHasher {
-    fn finish(&self) -> u64 {
-        self.hash
-    }
-
-    fn write_u64(&mut self, i: u64) {
-        self.hash = i;
-    }
-
-    fn write(&mut self, _bytes: &[u8]) {
-        unreachable!("IdHasher should only be used for u64 keys")
-    }
-}
-
-#[derive(Debug, Default)]
-pub(crate) struct IdHashBuilder {}
-
-impl BuildHasher for IdHashBuilder {
-    type Hasher = IdHasher;
-
-    fn build_hasher(&self) -> Self::Hasher {
-        IdHasher { hash: 0 }
-    }
-}
-
-// Combines two hashes into one hash
-#[inline]
-pub(crate) fn combine_hashes(l: u64, r: u64) -> u64 {
-    let hash = (17 * 37u64).wrapping_add(l);
-    hash.wrapping_mul(37).wrapping_add(r)
-}
-=======
->>>>>>> 7932cb93
 
 macro_rules! equal_rows_elem {
     ($array_type:ident, $l: ident, $r: ident, $left: ident, $right: ident) => {{
@@ -885,279 +824,6 @@
     err.unwrap_or(Ok(res))
 }
 
-<<<<<<< HEAD
-macro_rules! hash_array {
-    ($array_type:ident, $column: ident, $ty: ident, $hashes: ident, $random_state: ident, $multi_col: ident) => {
-        let array = $column.as_any().downcast_ref::<$array_type>().unwrap();
-        if array.null_count() == 0 {
-            if $multi_col {
-                for (i, hash) in $hashes.iter_mut().enumerate() {
-                    *hash = combine_hashes(
-                        $ty::get_hash(&array.value(i), $random_state),
-                        *hash,
-                    );
-                }
-            } else {
-                for (i, hash) in $hashes.iter_mut().enumerate() {
-                    *hash = $ty::get_hash(&array.value(i), $random_state);
-                }
-            }
-        } else {
-            if $multi_col {
-                for (i, hash) in $hashes.iter_mut().enumerate() {
-                    if !array.is_null(i) {
-                        *hash = combine_hashes(
-                            $ty::get_hash(&array.value(i), $random_state),
-                            *hash,
-                        );
-                    }
-                }
-            } else {
-                for (i, hash) in $hashes.iter_mut().enumerate() {
-                    if !array.is_null(i) {
-                        *hash = $ty::get_hash(&array.value(i), $random_state);
-                    }
-                }
-            }
-        }
-    };
-}
-
-macro_rules! hash_array_primitive {
-    ($array_type:ident, $column: ident, $ty: ident, $hashes: ident, $random_state: ident, $multi_col: ident) => {
-        let array = $column.as_any().downcast_ref::<$array_type>().unwrap();
-        let values = array.values();
-
-        if array.null_count() == 0 {
-            if $multi_col {
-                for (hash, value) in $hashes.iter_mut().zip(values.iter()) {
-                    *hash = combine_hashes($ty::get_hash(value, $random_state), *hash);
-                }
-            } else {
-                for (hash, value) in $hashes.iter_mut().zip(values.iter()) {
-                    *hash = $ty::get_hash(value, $random_state)
-                }
-            }
-        } else {
-            if $multi_col {
-                for (i, (hash, value)) in
-                    $hashes.iter_mut().zip(values.iter()).enumerate()
-                {
-                    if !array.is_null(i) {
-                        *hash =
-                            combine_hashes($ty::get_hash(value, $random_state), *hash);
-                    }
-                }
-            } else {
-                for (i, (hash, value)) in
-                    $hashes.iter_mut().zip(values.iter()).enumerate()
-                {
-                    if !array.is_null(i) {
-                        *hash = $ty::get_hash(value, $random_state);
-                    }
-                }
-            }
-        }
-    };
-}
-
-macro_rules! hash_array_float {
-    ($array_type:ident, $column: ident, $ty: ident, $hashes: ident, $random_state: ident, $multi_col: ident) => {
-        let array = $column.as_any().downcast_ref::<$array_type>().unwrap();
-        let values = array.values();
-
-        if array.null_count() == 0 {
-            if $multi_col {
-                for (hash, value) in $hashes.iter_mut().zip(values.iter()) {
-                    *hash = combine_hashes(
-                        $ty::get_hash(&value.to_le_bytes(), $random_state),
-                        *hash,
-                    );
-                }
-            } else {
-                for (hash, value) in $hashes.iter_mut().zip(values.iter()) {
-                    *hash = $ty::get_hash(&value.to_le_bytes(), $random_state)
-                }
-            }
-        } else {
-            if $multi_col {
-                for (i, (hash, value)) in
-                    $hashes.iter_mut().zip(values.iter()).enumerate()
-                {
-                    if !array.is_null(i) {
-                        *hash = combine_hashes(
-                            $ty::get_hash(&value.to_le_bytes(), $random_state),
-                            *hash,
-                        );
-                    }
-                }
-            } else {
-                for (i, (hash, value)) in
-                    $hashes.iter_mut().zip(values.iter()).enumerate()
-                {
-                    if !array.is_null(i) {
-                        *hash = $ty::get_hash(&value.to_le_bytes(), $random_state);
-                    }
-                }
-            }
-        }
-    };
-}
-
-/// Creates hash values for every element in the row based on the values in the columns
-pub fn create_hashes<'a>(
-    arrays: &[ArrayRef],
-    random_state: &RandomState,
-    hashes_buffer: &'a mut Vec<u64>,
-) -> Result<&'a mut Vec<u64>> {
-    // combine hashes with `combine_hashes` if we have more than 1 column
-    let multi_col = arrays.len() > 1;
-
-    for col in arrays {
-        match col.data_type() {
-            DataType::UInt8 => {
-                hash_array_primitive!(
-                    UInt8Array,
-                    col,
-                    u8,
-                    hashes_buffer,
-                    random_state,
-                    multi_col
-                );
-            }
-            DataType::UInt16 => {
-                hash_array_primitive!(
-                    UInt16Array,
-                    col,
-                    u16,
-                    hashes_buffer,
-                    random_state,
-                    multi_col
-                );
-            }
-            DataType::UInt32 => {
-                hash_array_primitive!(
-                    UInt32Array,
-                    col,
-                    u32,
-                    hashes_buffer,
-                    random_state,
-                    multi_col
-                );
-            }
-            DataType::UInt64 => {
-                hash_array_primitive!(
-                    UInt64Array,
-                    col,
-                    u64,
-                    hashes_buffer,
-                    random_state,
-                    multi_col
-                );
-            }
-            DataType::Int8 => {
-                hash_array_primitive!(
-                    Int8Array,
-                    col,
-                    i8,
-                    hashes_buffer,
-                    random_state,
-                    multi_col
-                );
-            }
-            DataType::Int16 => {
-                hash_array_primitive!(
-                    Int16Array,
-                    col,
-                    i16,
-                    hashes_buffer,
-                    random_state,
-                    multi_col
-                );
-            }
-            DataType::Int32 | DataType::Date32 => {
-                hash_array_primitive!(
-                    Int32Array,
-                    col,
-                    i32,
-                    hashes_buffer,
-                    random_state,
-                    multi_col
-                );
-            }
-            DataType::Int64 | DataType::Timestamp(_, None) | DataType::Date64 => {
-                hash_array_primitive!(
-                    Int64Array,
-                    col,
-                    i64,
-                    hashes_buffer,
-                    random_state,
-                    multi_col
-                );
-            }
-            DataType::Boolean => {
-                hash_array!(
-                    BooleanArray,
-                    col,
-                    u8,
-                    hashes_buffer,
-                    random_state,
-                    multi_col
-                );
-            }
-            DataType::Float32 => {
-                hash_array_float!(
-                    Float32Array,
-                    col,
-                    u8,
-                    hashes_buffer,
-                    random_state,
-                    multi_col
-                );
-            }
-            DataType::Float64 => {
-                hash_array_float!(
-                    Float64Array,
-                    col,
-                    u8,
-                    hashes_buffer,
-                    random_state,
-                    multi_col
-                );
-            }
-            DataType::Utf8 => {
-                hash_array!(
-                    StringArray,
-                    col,
-                    str,
-                    hashes_buffer,
-                    random_state,
-                    multi_col
-                );
-            }
-            DataType::LargeUtf8 => {
-                hash_array!(
-                    LargeStringArray,
-                    col,
-                    str,
-                    hashes_buffer,
-                    random_state,
-                    multi_col
-                );
-            }
-            _ => {
-                // This is internal because we should have caught this before.
-                return Err(DataFusionError::Internal(
-                    "Unsupported data type in hasher".to_string(),
-                ));
-            }
-        }
-    }
-    Ok(hashes_buffer)
-}
-
-=======
->>>>>>> 7932cb93
 // Produces a batch for left-side rows that have/have not been matched during the whole join
 fn produce_from_matched(
     visited_left_side: &[bool],
@@ -2090,25 +1756,6 @@
     }
 
     #[test]
-<<<<<<< HEAD
-    fn create_hashes_for_float_arrays() -> Result<()> {
-        let f32_arr = Arc::new(Float32Array::from_slice(&[0.12, 0.5, 1f32, 444.7]));
-        let f64_arr = Arc::new(Float64Array::from_slice(&[0.12, 0.5, 1f64, 444.7]));
-
-        let random_state = RandomState::with_seeds(0, 0, 0, 0);
-        let hashes_buff = &mut vec![0; f32_arr.len()];
-        let hashes = create_hashes(&[f32_arr], &random_state, hashes_buff)?;
-        assert_eq!(hashes.len(), 4,);
-
-        let hashes = create_hashes(&[f64_arr], &random_state, hashes_buff)?;
-        assert_eq!(hashes.len(), 4,);
-
-        Ok(())
-    }
-
-    #[test]
-=======
->>>>>>> 7932cb93
     fn join_with_hash_collision() -> Result<()> {
         let mut hashmap_left = RawTable::with_capacity(2);
         let left = build_table_i32(
