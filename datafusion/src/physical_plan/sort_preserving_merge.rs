--- conflicted
+++ resolved
@@ -25,19 +25,8 @@
 use std::sync::Arc;
 use std::task::{Context, Poll};
 
-<<<<<<< HEAD
 use arrow::array::{growable::make_growable, ord::build_compare, ArrayRef};
 use arrow::compute::sort::SortOptions;
-=======
-use arrow::array::DynComparator;
-use arrow::{
-    array::{make_array as make_arrow_array, ArrayRef, MutableArrayData},
-    compute::SortOptions,
-    datatypes::SchemaRef,
-    error::{ArrowError, Result as ArrowResult},
-    record_batch::RecordBatch,
-};
->>>>>>> 7932cb93
 use async_trait::async_trait;
 use futures::channel::mpsc;
 use futures::stream::FusedStream;
@@ -311,23 +300,11 @@
                 }
                 (true, false) => return Ok(Ordering::Less),
                 (false, false) => {}
-<<<<<<< HEAD
-                (true, true) => {
-                    // TODO: Building the predicate each time is sub-optimal
-                    let c = build_compare(l.as_ref(), r.as_ref())?;
-                    match c(self.cur_row, other.cur_row) {
-                        Ordering::Equal => {}
-                        o if sort_options.descending => return Ok(o.reverse()),
-                        o => return Ok(o),
-                    }
-                }
-=======
                 (true, true) => match cmp[i](self.cur_row, other.cur_row) {
                     Ordering::Equal => {}
                     o if sort_options.descending => return Ok(o.reverse()),
                     o => return Ok(o),
                 },
->>>>>>> 7932cb93
             }
         }
 
@@ -522,13 +499,6 @@
                     let next_buffer_idx =
                         stream_to_buffer_idx[row_index.stream_idx] + row_index.cursor_idx;
 
-<<<<<<< HEAD
-                    // TODO: Coalesce contiguous writes
-                    array_data.extend(buffer_idx, row_index.row_idx, 1);
-                }
-
-                array_data.as_arc()
-=======
                     if next_buffer_idx == buffer_idx && row_index.row_idx == end_row_idx {
                         // subsequent row in same batch
                         end_row_idx += 1;
@@ -547,7 +517,6 @@
                 // emit final batch of rows
                 array_data.extend(buffer_idx, start_row_idx, end_row_idx);
                 make_arrow_array(array_data.freeze())
->>>>>>> 7932cb93
             })
             .collect();
 
@@ -664,16 +633,12 @@
 
 #[cfg(test)]
 mod tests {
-<<<<<<< HEAD
+    use crate::physical_plan::metrics::MetricValue;
+    use std::iter::FromIterator;
+
     use crate::arrow::array::*;
     use crate::arrow::datatypes::*;
     use crate::arrow::io::print;
-=======
-    use crate::physical_plan::metrics::MetricValue;
-    use std::iter::FromIterator;
-
-    use crate::arrow::array::{Int32Array, StringArray, TimestampNanosecondArray};
->>>>>>> 7932cb93
     use crate::assert_batches_eq;
     use crate::datasource::CsvReadOptions;
     use crate::physical_plan::coalesce_partitions::CoalescePartitionsExec;
@@ -689,14 +654,9 @@
     use tokio_stream::StreamExt;
 
     #[tokio::test]
-<<<<<<< HEAD
-    async fn test_merge() {
+    async fn test_merge_interleave() {
         let a: ArrayRef = Arc::new(Int32Array::from_slice(&[1, 2, 7, 9, 3]));
         let b: ArrayRef = Arc::new(Utf8Array::<i32>::from(&[
-=======
-    async fn test_merge_interleave() {
-        let a: ArrayRef = Arc::new(Int32Array::from(vec![1, 2, 7, 9, 3]));
-        let b: ArrayRef = Arc::new(StringArray::from_iter(vec![
             Some("a"),
             Some("c"),
             Some("e"),
@@ -743,28 +703,20 @@
     async fn test_merge_some_overlap() {
         let a: ArrayRef = Arc::new(Int32Array::from(vec![1, 2, 7, 9, 3]));
         let b: ArrayRef = Arc::new(StringArray::from_iter(vec![
->>>>>>> 7932cb93
             Some("a"),
             Some("b"),
             Some("c"),
             Some("d"),
             Some("e"),
         ]));
-<<<<<<< HEAD
         let c: ArrayRef = Arc::new(
-            Int64Array::from_slice(&[8, 7, 6, 5, 4])
+            Int64Array::from_slice(&[8, 7, 6, 5, 8])
                 .to(DataType::Timestamp(TimeUnit::Nanosecond, None)),
         );
         let b1 = RecordBatch::try_from_iter(vec![("a", a), ("b", b), ("c", c)]).unwrap();
 
-        let a: ArrayRef = Arc::new(Int32Array::from_slice(&[1, 2, 3, 4, 5]));
+        let a: ArrayRef = Arc::new(Int32Array::from(vec![70, 90, 30, 100, 110]));
         let b: ArrayRef = Arc::new(Utf8Array::<i32>::from(&[
-=======
-        let c: ArrayRef = Arc::new(TimestampNanosecondArray::from(vec![8, 7, 6, 5, 8]));
-        let b1 = RecordBatch::try_from_iter(vec![("a", a), ("b", b), ("c", c)]).unwrap();
-
-        let a: ArrayRef = Arc::new(Int32Array::from(vec![70, 90, 30, 100, 110]));
-        let b: ArrayRef = Arc::new(StringArray::from_iter(vec![
             Some("c"),
             Some("d"),
             Some("e"),
@@ -799,11 +751,10 @@
     #[tokio::test]
     async fn test_merge_no_overlap() {
         let a: ArrayRef = Arc::new(Int32Array::from(vec![1, 2, 7, 9, 3]));
-        let b: ArrayRef = Arc::new(StringArray::from_iter(vec![
+        let b: ArrayRef = Arc::new(Utf8Array::<i32>::from(&[
             Some("a"),
             Some("b"),
             Some("c"),
->>>>>>> 7932cb93
             Some("d"),
             Some("e"),
         ]));
@@ -823,10 +774,6 @@
                 .to(DataType::Timestamp(TimeUnit::Nanosecond, None)),
         );
         let b2 = RecordBatch::try_from_iter(vec![("a", a), ("b", b), ("c", c)]).unwrap();
-<<<<<<< HEAD
-        let schema = b1.schema().clone();
-=======
->>>>>>> 7932cb93
 
         _test_merge(
             &[vec![b1], vec![b2]],
@@ -853,7 +800,7 @@
     #[tokio::test]
     async fn test_merge_three_partitions() {
         let a: ArrayRef = Arc::new(Int32Array::from(vec![1, 2, 7, 9, 3]));
-        let b: ArrayRef = Arc::new(StringArray::from_iter(vec![
+        let b: ArrayRef = Arc::new(Utf8Array::<i32>::from(&[
             Some("a"),
             Some("b"),
             Some("c"),
