// Licensed to the Apache Software Foundation (ASF) under one
// or more contributor license agreements.  See the NOTICE file
// distributed with this work for additional information
// regarding copyright ownership.  The ASF licenses this file
// to you under the Apache License, Version 2.0 (the
// "License"); you may not use this file except in compliance
// with the License.  You may obtain a copy of the License at
//
//   http://www.apache.org/licenses/LICENSE-2.0
//
// Unless required by applicable law or agreed to in writing,
// software distributed under the License is distributed on an
// "AS IS" BASIS, WITHOUT WARRANTIES OR CONDITIONS OF ANY
// KIND, either express or implied.  See the License for the
// specific language governing permissions and limitations
// under the License.

//! ExecutionContext contains methods for registering data sources and executing queries
use crate::{
    catalog::{
        catalog::{CatalogList, MemoryCatalogList},
        information_schema::CatalogWithInformationSchema,
    },
    datasource::listing::{ListingOptions, ListingTable},
    datasource::{
        file_format::{
            avro::AvroFormat,
            csv::CsvFormat,
            parquet::{ParquetFormat, DEFAULT_PARQUET_EXTENSION},
            FileFormat,
        },
        MemTable,
    },
    logical_plan::{PlanType, ToStringifiedPlan},
    optimizer::eliminate_limit::EliminateLimit,
    physical_optimizer::{
        aggregate_statistics::AggregateStatistics,
        hash_build_probe_order::HashBuildProbeOrder, optimizer::PhysicalOptimizerRule,
    },
};
use log::debug;
use std::fs;
use std::path::Path;
use std::string::String;
use std::sync::Arc;
use std::{
    collections::{HashMap, HashSet},
    sync::Mutex,
};

use futures::{StreamExt, TryStreamExt};
use tokio::task::{self, JoinHandle};

<<<<<<< HEAD
use arrow::error::{ArrowError, Result as ArrowResult};
use arrow::io::csv;
use arrow::io::parquet;
use arrow::io::parquet::write::FallibleStreamingIterator;
use arrow::record_batch::RecordBatch;
=======
use arrow::{csv, datatypes::SchemaRef};
>>>>>>> e1cfa418

use crate::catalog::{
    catalog::{CatalogProvider, MemoryCatalogProvider},
    schema::{MemorySchemaProvider, SchemaProvider},
    ResolvedTableReference, TableReference,
};
use crate::datasource::object_store::{ObjectStore, ObjectStoreRegistry};
use crate::datasource::TableProvider;
use crate::error::{DataFusionError, Result};
use crate::execution::dataframe_impl::DataFrameImpl;
use crate::logical_plan::{
    CreateExternalTable, CreateMemoryTable, DropTable, FunctionRegistry, LogicalPlan,
    LogicalPlanBuilder, UNNAMED_TABLE,
};
use crate::optimizer::common_subexpr_eliminate::CommonSubexprEliminate;
use crate::optimizer::filter_push_down::FilterPushDown;
use crate::optimizer::limit_push_down::LimitPushDown;
use crate::optimizer::optimizer::OptimizerRule;
use crate::optimizer::projection_push_down::ProjectionPushDown;
use crate::optimizer::simplify_expressions::SimplifyExpressions;
use crate::physical_optimizer::coalesce_batches::CoalesceBatches;
use crate::physical_optimizer::merge_exec::AddCoalescePartitionsExec;
use crate::physical_optimizer::repartition::Repartition;

use crate::logical_plan::plan::Explain;
use crate::optimizer::single_distinct_to_groupby::SingleDistinctToGroupBy;
use crate::physical_plan::planner::DefaultPhysicalPlanner;
use crate::physical_plan::udf::ScalarUDF;
use crate::physical_plan::ExecutionPlan;
use crate::physical_plan::PhysicalPlanner;
use crate::sql::{
    parser::{DFParser, FileType},
    planner::{ContextProvider, SqlToRel},
};
use crate::variable::{VarProvider, VarType};
use crate::{dataframe::DataFrame, physical_plan::udaf::AggregateUDF};
use async_trait::async_trait;
use chrono::{DateTime, Utc};

use super::options::{AvroReadOptions, CsvReadOptions};

/// ExecutionContext is the main interface for executing queries with DataFusion. The context
/// provides the following functionality:
///
/// * Create DataFrame from a CSV or Parquet data source.
/// * Register a CSV or Parquet data source as a table that can be referenced from a SQL query.
/// * Register a custom data source that can be referenced from a SQL query.
/// * Execution a SQL query
///
/// The following example demonstrates how to use the context to execute a query against a CSV
/// data source using the DataFrame API:
///
/// ```
/// use datafusion::prelude::*;
/// # use datafusion::error::Result;
/// # #[tokio::main]
/// # async fn main() -> Result<()> {
/// let mut ctx = ExecutionContext::new();
/// let df = ctx.read_csv("tests/example.csv", CsvReadOptions::new()).await?;
/// let df = df.filter(col("a").lt_eq(col("b")))?
///            .aggregate(vec![col("a")], vec![min(col("b"))])?
///            .limit(100)?;
/// let results = df.collect();
/// # Ok(())
/// # }
/// ```
///
/// The following example demonstrates how to execute the same query using SQL:
///
/// ```
/// use datafusion::prelude::*;
///
/// # use datafusion::error::Result;
/// # #[tokio::main]
/// # async fn main() -> Result<()> {
/// let mut ctx = ExecutionContext::new();
/// ctx.register_csv("example", "tests/example.csv", CsvReadOptions::new()).await?;
/// let results = ctx.sql("SELECT a, MIN(b) FROM example GROUP BY a LIMIT 100").await?;
/// # Ok(())
/// # }
/// ```
#[derive(Clone)]
pub struct ExecutionContext {
    /// Internal state for the context
    pub state: Arc<Mutex<ExecutionContextState>>,
}

impl ExecutionContext {
    /// Creates a new execution context using a default configuration.
    pub fn new() -> Self {
        Self::with_config(ExecutionConfig::new())
    }

    /// Creates a new execution context using the provided configuration.
    pub fn with_config(config: ExecutionConfig) -> Self {
        let catalog_list = Arc::new(MemoryCatalogList::new()) as Arc<dyn CatalogList>;

        if config.create_default_catalog_and_schema {
            let default_catalog = MemoryCatalogProvider::new();

            default_catalog.register_schema(
                config.default_schema.clone(),
                Arc::new(MemorySchemaProvider::new()),
            );

            let default_catalog: Arc<dyn CatalogProvider> = if config.information_schema {
                Arc::new(CatalogWithInformationSchema::new(
                    Arc::downgrade(&catalog_list),
                    Arc::new(default_catalog),
                ))
            } else {
                Arc::new(default_catalog)
            };

            catalog_list
                .register_catalog(config.default_catalog.clone(), default_catalog);
        }

        Self {
            state: Arc::new(Mutex::new(ExecutionContextState {
                catalog_list,
                scalar_functions: HashMap::new(),
                var_provider: HashMap::new(),
                aggregate_functions: HashMap::new(),
                config,
                execution_props: ExecutionProps::new(),
                object_store_registry: Arc::new(ObjectStoreRegistry::new()),
            })),
        }
    }

    /// Creates a dataframe that will execute a SQL query.
    ///
    /// This method is `async` because queries of type `CREATE EXTERNAL TABLE`
    /// might require the schema to be inferred.
    pub async fn sql(&mut self, sql: &str) -> Result<Arc<dyn DataFrame>> {
        let plan = self.create_logical_plan(sql)?;
        match plan {
            LogicalPlan::CreateExternalTable(CreateExternalTable {
                ref schema,
                ref name,
                ref location,
                ref file_type,
                ref has_header,
            }) => {
                let file_format = match file_type {
                    FileType::CSV => {
                        Ok(Arc::new(CsvFormat::default().with_has_header(*has_header))
                            as Arc<dyn FileFormat>)
                    }
                    FileType::Parquet => {
                        Ok(Arc::new(ParquetFormat::default()) as Arc<dyn FileFormat>)
                    }
                    FileType::Avro => {
                        Ok(Arc::new(AvroFormat::default()) as Arc<dyn FileFormat>)
                    }
                    _ => Err(DataFusionError::NotImplemented(format!(
                        "Unsupported file type {:?}.",
                        file_type
                    ))),
                }?;

                let options = ListingOptions {
                    format: file_format,
                    collect_stat: false,
                    file_extension: String::new(),
                    target_partitions: self
                        .state
                        .lock()
                        .unwrap()
                        .config
                        .target_partitions,
                    table_partition_cols: vec![],
                };

                // TODO make schema in CreateExternalTable optional instead of empty
                let provided_schema = if schema.fields().is_empty() {
                    None
                } else {
                    Some(Arc::new(schema.as_ref().to_owned().into()))
                };

                self.register_listing_table(name, location, options, provided_schema)
                    .await?;
                let plan = LogicalPlanBuilder::empty(false).build()?;
                Ok(Arc::new(DataFrameImpl::new(self.state.clone(), &plan)))
            }

            LogicalPlan::CreateMemoryTable(CreateMemoryTable { name, input }) => {
                let plan = self.optimize(&input)?;
                let physical = Arc::new(DataFrameImpl::new(self.state.clone(), &plan));

                let batches: Vec<_> = physical.collect_partitioned().await?;
                let table = Arc::new(MemTable::try_new(
                    Arc::new(plan.schema().as_ref().into()),
                    batches,
                )?);
                self.register_table(name.as_str(), table)?;

                let plan = LogicalPlanBuilder::empty(false).build()?;
                Ok(Arc::new(DataFrameImpl::new(self.state.clone(), &plan)))
            }

            LogicalPlan::DropTable(DropTable { name, if_exist, .. }) => {
                let returned = self.deregister_table(name.as_str())?;
                if !if_exist && returned.is_none() {
                    Err(DataFusionError::Execution(format!(
                        "Memory table {:?} doesn't exist.",
                        name
                    )))
                } else {
                    let plan = LogicalPlanBuilder::empty(false).build()?;
                    Ok(Arc::new(DataFrameImpl::new(self.state.clone(), &plan)))
                }
            }

            plan => Ok(Arc::new(DataFrameImpl::new(
                self.state.clone(),
                &self.optimize(&plan)?,
            ))),
        }
    }

    /// Creates a logical plan.
    ///
    /// This function is intended for internal use and should not be called directly.
    pub fn create_logical_plan(&self, sql: &str) -> Result<LogicalPlan> {
        let statements = DFParser::parse_sql(sql)?;

        if statements.len() != 1 {
            return Err(DataFusionError::NotImplemented(
                "The context currently only supports a single SQL statement".to_string(),
            ));
        }

        // create a query planner
        let state = self.state.lock().unwrap().clone();
        let query_planner = SqlToRel::new(&state);
        query_planner.statement_to_plan(&statements[0])
    }

    /// Registers a variable provider within this context.
    pub fn register_variable(
        &mut self,
        variable_type: VarType,
        provider: Arc<dyn VarProvider + Send + Sync>,
    ) {
        self.state
            .lock()
            .unwrap()
            .var_provider
            .insert(variable_type, provider);
    }

    /// Registers a scalar UDF within this context.
    ///
    /// Note in SQL queries, function names are looked up using
    /// lowercase unless the query uses quotes. For example,
    ///
    /// `SELECT MY_FUNC(x)...` will look for a function named `"my_func"`
    /// `SELECT "my_FUNC"(x)` will look for a function named `"my_FUNC"`
    pub fn register_udf(&mut self, f: ScalarUDF) {
        self.state
            .lock()
            .unwrap()
            .scalar_functions
            .insert(f.name.clone(), Arc::new(f));
    }

    /// Registers an aggregate UDF within this context.
    ///
    /// Note in SQL queries, aggregate names are looked up using
    /// lowercase unless the query uses quotes. For example,
    ///
    /// `SELECT MY_UDAF(x)...` will look for an aggregate named `"my_udaf"`
    /// `SELECT "my_UDAF"(x)` will look for an aggregate named `"my_UDAF"`
    pub fn register_udaf(&mut self, f: AggregateUDF) {
        self.state
            .lock()
            .unwrap()
            .aggregate_functions
            .insert(f.name.clone(), Arc::new(f));
    }

    /// Creates a DataFrame for reading an Avro data source.

    pub async fn read_avro(
        &mut self,
        uri: impl Into<String>,
        options: AvroReadOptions<'_>,
    ) -> Result<Arc<dyn DataFrame>> {
        let uri: String = uri.into();
        let (object_store, path) = self.object_store(&uri)?;
        let target_partitions = self.state.lock().unwrap().config.target_partitions;
        Ok(Arc::new(DataFrameImpl::new(
            self.state.clone(),
            &LogicalPlanBuilder::scan_avro(
                object_store,
                path,
                options,
                None,
                target_partitions,
            )
            .await?
            .build()?,
        )))
    }

    /// Creates an empty DataFrame.
    pub fn read_empty(&self) -> Result<Arc<dyn DataFrame>> {
        Ok(Arc::new(DataFrameImpl::new(
            self.state.clone(),
            &LogicalPlanBuilder::empty(true).build()?,
        )))
    }

    /// Creates a DataFrame for reading a CSV data source.
    pub async fn read_csv(
        &mut self,
        uri: impl Into<String>,
        options: CsvReadOptions<'_>,
    ) -> Result<Arc<dyn DataFrame>> {
        let uri: String = uri.into();
        let (object_store, path) = self.object_store(&uri)?;
        let target_partitions = self.state.lock().unwrap().config.target_partitions;
        Ok(Arc::new(DataFrameImpl::new(
            self.state.clone(),
            &LogicalPlanBuilder::scan_csv(
                object_store,
                path,
                options,
                None,
                target_partitions,
            )
            .await?
            .build()?,
        )))
    }

    /// Creates a DataFrame for reading a Parquet data source.
    pub async fn read_parquet(
        &mut self,
        uri: impl Into<String>,
    ) -> Result<Arc<dyn DataFrame>> {
        let uri: String = uri.into();
        let (object_store, path) = self.object_store(&uri)?;
        let target_partitions = self.state.lock().unwrap().config.target_partitions;
        let logical_plan =
            LogicalPlanBuilder::scan_parquet(object_store, path, None, target_partitions)
                .await?
                .build()?;
        Ok(Arc::new(DataFrameImpl::new(
            self.state.clone(),
            &logical_plan,
        )))
    }

    /// Creates a DataFrame for reading a custom TableProvider.
    pub fn read_table(
        &mut self,
        provider: Arc<dyn TableProvider>,
    ) -> Result<Arc<dyn DataFrame>> {
        Ok(Arc::new(DataFrameImpl::new(
            self.state.clone(),
            &LogicalPlanBuilder::scan(UNNAMED_TABLE, provider, None)?.build()?,
        )))
    }

    /// Registers a table that uses the listing feature of the object store to
    /// find the files to be processed
    /// This is async because it might need to resolve the schema.
    pub async fn register_listing_table<'a>(
        &'a mut self,
        name: &'a str,
        uri: &'a str,
        options: ListingOptions,
        provided_schema: Option<SchemaRef>,
    ) -> Result<()> {
        let (object_store, path) = self.object_store(uri)?;
        let resolved_schema = match provided_schema {
            None => {
                options
                    .infer_schema(Arc::clone(&object_store), path)
                    .await?
            }
            Some(s) => s,
        };
        let table =
            ListingTable::new(object_store, path.to_owned(), resolved_schema, options);
        self.register_table(name, Arc::new(table))?;
        Ok(())
    }

    /// Registers a CSV data source so that it can be referenced from SQL statements
    /// executed against this context.
    pub async fn register_csv(
        &mut self,
        name: &str,
        uri: &str,
        options: CsvReadOptions<'_>,
    ) -> Result<()> {
        let listing_options = options
            .to_listing_options(self.state.lock().unwrap().config.target_partitions);

        self.register_listing_table(
            name,
            uri,
            listing_options,
            options.schema.map(|s| Arc::new(s.to_owned())),
        )
        .await?;

        Ok(())
    }

    /// Registers a Parquet data source so that it can be referenced from SQL statements
    /// executed against this context.
    pub async fn register_parquet(&mut self, name: &str, uri: &str) -> Result<()> {
        let (target_partitions, enable_pruning) = {
            let m = self.state.lock().unwrap();
            (m.config.target_partitions, m.config.parquet_pruning)
        };
        let file_format = ParquetFormat::default().with_enable_pruning(enable_pruning);

        let listing_options = ListingOptions {
            format: Arc::new(file_format),
            collect_stat: true,
            file_extension: DEFAULT_PARQUET_EXTENSION.to_owned(),
            target_partitions,
            table_partition_cols: vec![],
        };

        self.register_listing_table(name, uri, listing_options, None)
            .await?;
        Ok(())
    }

    /// Registers an Avro data source so that it can be referenced from SQL statements
    /// executed against this context.
    pub async fn register_avro(
        &mut self,
        name: &str,
        uri: &str,
        options: AvroReadOptions<'_>,
    ) -> Result<()> {
        let listing_options = options
            .to_listing_options(self.state.lock().unwrap().config.target_partitions);

        self.register_listing_table(name, uri, listing_options, options.schema)
            .await?;
        Ok(())
    }

    /// Registers a named catalog using a custom `CatalogProvider` so that
    /// it can be referenced from SQL statements executed against this
    /// context.
    ///
    /// Returns the `CatalogProvider` previously registered for this
    /// name, if any
    pub fn register_catalog(
        &self,
        name: impl Into<String>,
        catalog: Arc<dyn CatalogProvider>,
    ) -> Option<Arc<dyn CatalogProvider>> {
        let name = name.into();

        let state = self.state.lock().unwrap();
        let catalog = if state.config.information_schema {
            Arc::new(CatalogWithInformationSchema::new(
                Arc::downgrade(&state.catalog_list),
                catalog,
            ))
        } else {
            catalog
        };

        state.catalog_list.register_catalog(name, catalog)
    }

    /// Retrieves a `CatalogProvider` instance by name
    pub fn catalog(&self, name: &str) -> Option<Arc<dyn CatalogProvider>> {
        self.state.lock().unwrap().catalog_list.catalog(name)
    }

    /// Registers a object store with scheme using a custom `ObjectStore` so that
    /// an external file system or object storage system could be used against this context.
    ///
    /// Returns the `ObjectStore` previously registered for this scheme, if any
    pub fn register_object_store(
        &self,
        scheme: impl Into<String>,
        object_store: Arc<dyn ObjectStore>,
    ) -> Option<Arc<dyn ObjectStore>> {
        let scheme = scheme.into();

        self.state
            .lock()
            .unwrap()
            .object_store_registry
            .register_store(scheme, object_store)
    }

    /// Retrieves a `ObjectStore` instance by scheme
    pub fn object_store<'a>(
        &self,
        uri: &'a str,
    ) -> Result<(Arc<dyn ObjectStore>, &'a str)> {
        self.state
            .lock()
            .unwrap()
            .object_store_registry
            .get_by_uri(uri)
    }

    /// Registers a table using a custom `TableProvider` so that
    /// it can be referenced from SQL statements executed against this
    /// context.
    ///
    /// Returns the `TableProvider` previously registered for this
    /// reference, if any
    pub fn register_table<'a>(
        &'a mut self,
        table_ref: impl Into<TableReference<'a>>,
        provider: Arc<dyn TableProvider>,
    ) -> Result<Option<Arc<dyn TableProvider>>> {
        let table_ref = table_ref.into();
        self.state
            .lock()
            .unwrap()
            .schema_for_ref(table_ref)?
            .register_table(table_ref.table().to_owned(), provider)
    }

    /// Deregisters the given table.
    ///
    /// Returns the registered provider, if any
    pub fn deregister_table<'a>(
        &'a mut self,
        table_ref: impl Into<TableReference<'a>>,
    ) -> Result<Option<Arc<dyn TableProvider>>> {
        let table_ref = table_ref.into();
        self.state
            .lock()
            .unwrap()
            .schema_for_ref(table_ref)?
            .deregister_table(table_ref.table())
    }

    /// Retrieves a DataFrame representing a table previously registered by calling the
    /// register_table function.
    ///
    /// Returns an error if no table has been registered with the provided reference.
    pub fn table<'a>(
        &self,
        table_ref: impl Into<TableReference<'a>>,
    ) -> Result<Arc<dyn DataFrame>> {
        let table_ref = table_ref.into();
        let schema = self.state.lock().unwrap().schema_for_ref(table_ref)?;
        match schema.table(table_ref.table()) {
            Some(ref provider) => {
                let plan = LogicalPlanBuilder::scan(
                    table_ref.table(),
                    Arc::clone(provider),
                    None,
                )?
                .build()?;
                Ok(Arc::new(DataFrameImpl::new(self.state.clone(), &plan)))
            }
            _ => Err(DataFusionError::Plan(format!(
                "No table named '{}'",
                table_ref.table()
            ))),
        }
    }

    /// Returns the set of available tables in the default catalog and schema.
    ///
    /// Use [`table`] to get a specific table.
    ///
    /// [`table`]: ExecutionContext::table
    #[deprecated(
        note = "Please use the catalog provider interface (`ExecutionContext::catalog`) to examine available catalogs, schemas, and tables"
    )]
    pub fn tables(&self) -> Result<HashSet<String>> {
        Ok(self
            .state
            .lock()
            .unwrap()
            // a bare reference will always resolve to the default catalog and schema
            .schema_for_ref(TableReference::Bare { table: "" })?
            .table_names()
            .iter()
            .cloned()
            .collect())
    }

    /// Optimizes the logical plan by applying optimizer rules.
    pub fn optimize(&self, plan: &LogicalPlan) -> Result<LogicalPlan> {
        if let LogicalPlan::Explain(e) = plan {
            let mut stringified_plans = e.stringified_plans.clone();

            // optimize the child plan, capturing the output of each optimizer
            let plan =
                self.optimize_internal(e.plan.as_ref(), |optimized_plan, optimizer| {
                    let optimizer_name = optimizer.name().to_string();
                    let plan_type = PlanType::OptimizedLogicalPlan { optimizer_name };
                    stringified_plans.push(optimized_plan.to_stringified(plan_type));
                })?;

            Ok(LogicalPlan::Explain(Explain {
                verbose: e.verbose,
                plan: Arc::new(plan),
                stringified_plans,
                schema: e.schema.clone(),
            }))
        } else {
            self.optimize_internal(plan, |_, _| {})
        }
    }

    /// Creates a physical plan from a logical plan.
    pub async fn create_physical_plan(
        &self,
        logical_plan: &LogicalPlan,
    ) -> Result<Arc<dyn ExecutionPlan>> {
        let (state, planner) = {
            let mut state = self.state.lock().unwrap();
            state.execution_props.start_execution();

            // We need to clone `state` to release the lock that is not `Send`. We could
            // make the lock `Send` by using `tokio::sync::Mutex`, but that would require to
            // propagate async even to the `LogicalPlan` building methods.
            // Cloning `state` here is fine as we then pass it as immutable `&state`, which
            // means that we avoid write consistency issues as the cloned version will not
            // be written to. As for eventual modifications that would be applied to the
            // original state after it has been cloned, they will not be picked up by the
            // clone but that is okay, as it is equivalent to postponing the state update
            // by keeping the lock until the end of the function scope.
            (state.clone(), Arc::clone(&state.config.query_planner))
        };

        planner.create_physical_plan(logical_plan, &state).await
    }

    /// Executes a query and writes the results to a partitioned CSV file.
    pub async fn write_csv(
        &self,
        plan: Arc<dyn ExecutionPlan>,
        path: impl AsRef<str>,
    ) -> Result<()> {
        let path = path.as_ref();
        // create directory to contain the CSV files (one per partition)
        let fs_path = Path::new(path);
        match fs::create_dir(fs_path) {
            Ok(()) => {
                let mut tasks = vec![];
                for i in 0..plan.output_partitioning().partition_count() {
                    let plan = plan.clone();
                    let filename = format!("part-{}.csv", i);
                    let path = fs_path.join(&filename);

                    let mut writer = csv::write::WriterBuilder::new()
                        .from_path(path)
                        .map_err(ArrowError::from)?;

                    csv::write::write_header(&mut writer, plan.schema().as_ref())?;

                    let options = csv::write::SerializeOptions::default();

                    let stream = plan.execute(i).await?;
                    let handle: JoinHandle<Result<()>> = task::spawn(async move {
                        stream
                            .map(|batch| {
                                csv::write::write_batch(&mut writer, &batch?, &options)
                            })
                            .try_collect()
                            .await
                            .map_err(DataFusionError::from)
                    });
                    tasks.push(handle);
                }
                futures::future::join_all(tasks).await;
                Ok(())
            }
            Err(e) => Err(DataFusionError::Execution(format!(
                "Could not create directory {}: {:?}",
                path, e
            ))),
        }
    }

    /// Executes a query and writes the results to a partitioned Parquet file.
    pub async fn write_parquet(
        &self,
        plan: Arc<dyn ExecutionPlan>,
        path: impl AsRef<str>,
        options: parquet::write::WriteOptions,
    ) -> Result<()> {
        let path = path.as_ref();
        // create directory to contain the Parquet files (one per partition)
        let fs_path = Path::new(path);
        match fs::create_dir(fs_path) {
            Ok(()) => {
                let mut tasks = vec![];
                for i in 0..plan.output_partitioning().partition_count() {
                    let plan = plan.clone();
                    let schema = plan.schema();
                    let filename = format!("part-{}.parquet", i);
                    let path = fs_path.join(&filename);

                    let mut file = fs::File::create(path)?;
                    let stream = plan.execute(i).await?;

                    let handle: JoinHandle<Result<u64>> = task::spawn(async move {
                        let parquet_schema = parquet::write::to_parquet_schema(&schema)?;
                        let a = parquet_schema.clone();

                        let row_groups = stream.map(|batch: ArrowResult<RecordBatch>| {
                            // map each record batch to a row group
                            batch.map(|batch| {
                                let batch_cols = batch.columns().to_vec();
                                // column chunk in row group
                                let pages =
                                    batch_cols
                                        .into_iter()
                                        .zip(a.columns().to_vec().into_iter())
                                        .map(move |(array, descriptor)| {
                                            parquet::write::array_to_pages(
                                                array.as_ref(),
                                                descriptor,
                                                options,
                                                parquet::write::Encoding::Plain,
                                            )
                                            .map(move |pages| {
                                                let encoded_pages =
                                                    parquet::write::DynIter::new(
                                                        pages.map(|x| Ok(x?)),
                                                    );
                                                let compressed_pages =
                                                    parquet::write::Compressor::new(
                                                        encoded_pages,
                                                        options.compression,
                                                        vec![],
                                                    )
                                                    .map_err(ArrowError::from);
                                                parquet::write::DynStreamingIterator::new(
                                                    compressed_pages,
                                                )
                                            })
                                        });
                                parquet::write::DynIter::new(pages)
                            })
                        });

                        Ok(parquet::write::stream::write_stream(
                            &mut file,
                            row_groups,
                            schema.as_ref(),
                            parquet_schema,
                            options,
                            None,
                        )
                        .await?)
                    });
                    tasks.push(handle);
                }
                futures::future::join_all(tasks).await;
                Ok(())
            }
            Err(e) => Err(DataFusionError::Execution(format!(
                "Could not create directory {}: {:?}",
                path, e
            ))),
        }
    }

    /// Optimizes the logical plan by applying optimizer rules, and
    /// invoking observer function after each call
    fn optimize_internal<F>(
        &self,
        plan: &LogicalPlan,
        mut observer: F,
    ) -> Result<LogicalPlan>
    where
        F: FnMut(&LogicalPlan, &dyn OptimizerRule),
    {
        let state = &mut self.state.lock().unwrap();
        let execution_props = &mut state.execution_props.clone();
        let optimizers = &state.config.optimizers;

        let execution_props = execution_props.start_execution();

        let mut new_plan = plan.clone();
        debug!("Logical plan:\n {:?}", plan);
        for optimizer in optimizers {
            new_plan = optimizer.optimize(&new_plan, execution_props)?;
            observer(&new_plan, optimizer.as_ref());
        }
        debug!("Optimized logical plan:\n {:?}", new_plan);
        Ok(new_plan)
    }
}

impl From<Arc<Mutex<ExecutionContextState>>> for ExecutionContext {
    fn from(state: Arc<Mutex<ExecutionContextState>>) -> Self {
        ExecutionContext { state }
    }
}

impl FunctionRegistry for ExecutionContext {
    fn udfs(&self) -> HashSet<String> {
        self.state.lock().unwrap().udfs()
    }

    fn udf(&self, name: &str) -> Result<Arc<ScalarUDF>> {
        self.state.lock().unwrap().udf(name)
    }

    fn udaf(&self, name: &str) -> Result<Arc<AggregateUDF>> {
        self.state.lock().unwrap().udaf(name)
    }
}

/// A planner used to add extensions to DataFusion logical and physical plans.
#[async_trait]
pub trait QueryPlanner {
    /// Given a `LogicalPlan`, create an `ExecutionPlan` suitable for execution
    async fn create_physical_plan(
        &self,
        logical_plan: &LogicalPlan,
        ctx_state: &ExecutionContextState,
    ) -> Result<Arc<dyn ExecutionPlan>>;
}

/// The query planner used if no user defined planner is provided
struct DefaultQueryPlanner {}

#[async_trait]
impl QueryPlanner for DefaultQueryPlanner {
    /// Given a `LogicalPlan`, create an `ExecutionPlan` suitable for execution
    async fn create_physical_plan(
        &self,
        logical_plan: &LogicalPlan,
        ctx_state: &ExecutionContextState,
    ) -> Result<Arc<dyn ExecutionPlan>> {
        let planner = DefaultPhysicalPlanner::default();
        planner.create_physical_plan(logical_plan, ctx_state).await
    }
}

/// Configuration options for execution context
#[derive(Clone)]
pub struct ExecutionConfig {
    /// Number of partitions for query execution. Increasing partitions can increase concurrency.
    pub target_partitions: usize,
    /// Default batch size when reading data sources
    pub batch_size: usize,
    /// Responsible for optimizing a logical plan
    optimizers: Vec<Arc<dyn OptimizerRule + Send + Sync>>,
    /// Responsible for optimizing a physical execution plan
    pub physical_optimizers: Vec<Arc<dyn PhysicalOptimizerRule + Send + Sync>>,
    /// Responsible for planning `LogicalPlan`s, and `ExecutionPlan`
    query_planner: Arc<dyn QueryPlanner + Send + Sync>,
    /// Default catalog name for table resolution
    default_catalog: String,
    /// Default schema name for table resolution
    default_schema: String,
    /// Whether the default catalog and schema should be created automatically
    create_default_catalog_and_schema: bool,
    /// Should DataFusion provide access to `information_schema`
    /// virtual tables for displaying schema information
    information_schema: bool,
    /// Should DataFusion repartition data using the join keys to execute joins in parallel
    /// using the provided `target_partitions` level
    pub repartition_joins: bool,
    /// Should DataFusion repartition data using the aggregate keys to execute aggregates in parallel
    /// using the provided `target_partitions` level
    pub repartition_aggregations: bool,
    /// Should DataFusion repartition data using the partition keys to execute window functions in
    /// parallel using the provided `target_partitions` level
    pub repartition_windows: bool,
    /// Should Datafusion parquet reader using the predicate to prune data
    parquet_pruning: bool,
}

impl Default for ExecutionConfig {
    fn default() -> Self {
        Self {
            target_partitions: num_cpus::get(),
            batch_size: 8192,
            optimizers: vec![
                // Simplify expressions first to maximize the chance
                // of applying other optimizations
                Arc::new(SimplifyExpressions::new()),
                Arc::new(CommonSubexprEliminate::new()),
                Arc::new(EliminateLimit::new()),
                Arc::new(ProjectionPushDown::new()),
                Arc::new(FilterPushDown::new()),
                Arc::new(LimitPushDown::new()),
                Arc::new(SingleDistinctToGroupBy::new()),
            ],
            physical_optimizers: vec![
                Arc::new(AggregateStatistics::new()),
                Arc::new(HashBuildProbeOrder::new()),
                Arc::new(CoalesceBatches::new()),
                Arc::new(Repartition::new()),
                Arc::new(AddCoalescePartitionsExec::new()),
            ],
            query_planner: Arc::new(DefaultQueryPlanner {}),
            default_catalog: "datafusion".to_owned(),
            default_schema: "public".to_owned(),
            create_default_catalog_and_schema: true,
            information_schema: false,
            repartition_joins: true,
            repartition_aggregations: true,
            repartition_windows: true,
            parquet_pruning: true,
        }
    }
}

impl ExecutionConfig {
    /// Create an execution config with default setting
    pub fn new() -> Self {
        Default::default()
    }

    /// Customize target_partitions
    pub fn with_target_partitions(mut self, n: usize) -> Self {
        // partition count must be greater than zero
        assert!(n > 0);
        self.target_partitions = n;
        self
    }

    /// Customize batch size
    pub fn with_batch_size(mut self, n: usize) -> Self {
        // batch size must be greater than zero
        assert!(n > 0);
        self.batch_size = n;
        self
    }

    /// Replace the default query planner
    pub fn with_query_planner(
        mut self,
        query_planner: Arc<dyn QueryPlanner + Send + Sync>,
    ) -> Self {
        self.query_planner = query_planner;
        self
    }

    /// Replace the optimizer rules
    pub fn with_optimizer_rules(
        mut self,
        optimizers: Vec<Arc<dyn OptimizerRule + Send + Sync>>,
    ) -> Self {
        self.optimizers = optimizers;
        self
    }

    /// Replace the physical optimizer rules
    pub fn with_physical_optimizer_rules(
        mut self,
        physical_optimizers: Vec<Arc<dyn PhysicalOptimizerRule + Send + Sync>>,
    ) -> Self {
        self.physical_optimizers = physical_optimizers;
        self
    }

    /// Adds a new [`OptimizerRule`]
    pub fn add_optimizer_rule(
        mut self,
        optimizer_rule: Arc<dyn OptimizerRule + Send + Sync>,
    ) -> Self {
        self.optimizers.push(optimizer_rule);
        self
    }

    /// Adds a new [`PhysicalOptimizerRule`]
    pub fn add_physical_optimizer_rule(
        mut self,
        optimizer_rule: Arc<dyn PhysicalOptimizerRule + Send + Sync>,
    ) -> Self {
        self.physical_optimizers.push(optimizer_rule);
        self
    }

    /// Selects a name for the default catalog and schema
    pub fn with_default_catalog_and_schema(
        mut self,
        catalog: impl Into<String>,
        schema: impl Into<String>,
    ) -> Self {
        self.default_catalog = catalog.into();
        self.default_schema = schema.into();
        self
    }

    /// Controls whether the default catalog and schema will be automatically created
    pub fn create_default_catalog_and_schema(mut self, create: bool) -> Self {
        self.create_default_catalog_and_schema = create;
        self
    }

    /// Enables or disables the inclusion of `information_schema` virtual tables
    pub fn with_information_schema(mut self, enabled: bool) -> Self {
        self.information_schema = enabled;
        self
    }

    /// Enables or disables the use of repartitioning for joins to improve parallelism
    pub fn with_repartition_joins(mut self, enabled: bool) -> Self {
        self.repartition_joins = enabled;
        self
    }

    /// Enables or disables the use of repartitioning for aggregations to improve parallelism
    pub fn with_repartition_aggregations(mut self, enabled: bool) -> Self {
        self.repartition_aggregations = enabled;
        self
    }

    /// Enables or disables the use of repartitioning for window functions to improve parallelism
    pub fn with_repartition_windows(mut self, enabled: bool) -> Self {
        self.repartition_windows = enabled;
        self
    }

    /// Enables or disables the use of pruning predicate for parquet readers to skip row groups
    pub fn with_parquet_pruning(mut self, enabled: bool) -> Self {
        self.parquet_pruning = enabled;
        self
    }
}

/// Holds per-execution properties and data (such as starting timestamps, etc).
/// An instance of this struct is created each time a [`LogicalPlan`] is prepared for
/// execution (optimized). If the same plan is optimized multiple times, a new
/// `ExecutionProps` is created each time.
#[derive(Clone)]
pub struct ExecutionProps {
    pub(crate) query_execution_start_time: DateTime<Utc>,
}

/// Execution context for registering data sources and executing queries
#[derive(Clone)]
pub struct ExecutionContextState {
    /// Collection of catalogs containing schemas and ultimately TableProviders
    pub catalog_list: Arc<dyn CatalogList>,
    /// Scalar functions that are registered with the context
    pub scalar_functions: HashMap<String, Arc<ScalarUDF>>,
    /// Variable provider that are registered with the context
    pub var_provider: HashMap<VarType, Arc<dyn VarProvider + Send + Sync>>,
    /// Aggregate functions registered in the context
    pub aggregate_functions: HashMap<String, Arc<AggregateUDF>>,
    /// Context configuration
    pub config: ExecutionConfig,
    /// Execution properties
    pub execution_props: ExecutionProps,
    /// Object Store that are registered with the context
    pub object_store_registry: Arc<ObjectStoreRegistry>,
}

impl ExecutionProps {
    /// Creates a new execution props
    pub fn new() -> Self {
        ExecutionProps {
            query_execution_start_time: chrono::Utc::now(),
        }
    }

    /// Marks the execution of query started timestamp
    pub fn start_execution(&mut self) -> &Self {
        self.query_execution_start_time = chrono::Utc::now();
        &*self
    }
}

impl ExecutionContextState {
    /// Returns new ExecutionContextState
    pub fn new() -> Self {
        ExecutionContextState {
            catalog_list: Arc::new(MemoryCatalogList::new()),
            scalar_functions: HashMap::new(),
            var_provider: HashMap::new(),
            aggregate_functions: HashMap::new(),
            config: ExecutionConfig::new(),
            execution_props: ExecutionProps::new(),
            object_store_registry: Arc::new(ObjectStoreRegistry::new()),
        }
    }

    fn resolve_table_ref<'a>(
        &'a self,
        table_ref: impl Into<TableReference<'a>>,
    ) -> ResolvedTableReference<'a> {
        table_ref
            .into()
            .resolve(&self.config.default_catalog, &self.config.default_schema)
    }

    fn schema_for_ref<'a>(
        &'a self,
        table_ref: impl Into<TableReference<'a>>,
    ) -> Result<Arc<dyn SchemaProvider>> {
        let resolved_ref = self.resolve_table_ref(table_ref.into());

        self.catalog_list
            .catalog(resolved_ref.catalog)
            .ok_or_else(|| {
                DataFusionError::Plan(format!(
                    "failed to resolve catalog: {}",
                    resolved_ref.catalog
                ))
            })?
            .schema(resolved_ref.schema)
            .ok_or_else(|| {
                DataFusionError::Plan(format!(
                    "failed to resolve schema: {}",
                    resolved_ref.schema
                ))
            })
    }
}

impl ContextProvider for ExecutionContextState {
    fn get_table_provider(&self, name: TableReference) -> Option<Arc<dyn TableProvider>> {
        let resolved_ref = self.resolve_table_ref(name);
        let schema = self.schema_for_ref(resolved_ref).ok()?;
        schema.table(resolved_ref.table)
    }

    fn get_function_meta(&self, name: &str) -> Option<Arc<ScalarUDF>> {
        self.scalar_functions.get(name).cloned()
    }

    fn get_aggregate_meta(&self, name: &str) -> Option<Arc<AggregateUDF>> {
        self.aggregate_functions.get(name).cloned()
    }
}

impl FunctionRegistry for ExecutionContextState {
    fn udfs(&self) -> HashSet<String> {
        self.scalar_functions.keys().cloned().collect()
    }

    fn udf(&self, name: &str) -> Result<Arc<ScalarUDF>> {
        let result = self.scalar_functions.get(name);

        result.cloned().ok_or_else(|| {
            DataFusionError::Plan(format!(
                "There is no UDF named \"{}\" in the registry",
                name
            ))
        })
    }

    fn udaf(&self, name: &str) -> Result<Arc<AggregateUDF>> {
        let result = self.aggregate_functions.get(name);

        result.cloned().ok_or_else(|| {
            DataFusionError::Plan(format!(
                "There is no UDAF named \"{}\" in the registry",
                name
            ))
        })
    }
}

#[cfg(test)]
mod tests {
    use super::*;
    use crate::logical_plan::plan::Projection;
    use crate::logical_plan::TableScan;
    use crate::logical_plan::{binary_expr, lit, Operator};
    use crate::physical_plan::functions::{make_scalar_function, Volatility};
    use crate::physical_plan::{collect, collect_partitioned};
    use crate::test;
    use crate::variable::VarType;
    use crate::{
        assert_batches_eq, assert_batches_sorted_eq,
        logical_plan::{col, create_udf, sum, Expr},
    };
    use crate::{
        datasource::{empty::EmptyTable, MemTable, TableType},
        logical_plan::create_udaf,
        physical_plan::expressions::AvgAccumulator,
    };
    use arrow::array::*;
    use arrow::compute::arithmetics::basic::add;
    use arrow::datatypes::*;
    use arrow::record_batch::RecordBatch;
    use async_trait::async_trait;
    use std::fs::File;
    use std::sync::Weak;
    use std::thread::{self, JoinHandle};
    use std::{io::prelude::*, sync::Mutex};
    use tempfile::TempDir;
    use test::*;

    #[test]
    fn optimize_explain() {
        let schema = Schema::new(vec![Field::new("id", DataType::Int32, false)]);

        let plan = LogicalPlanBuilder::scan_empty(Some("employee"), &schema, None)
            .unwrap()
            .explain(true, false)
            .unwrap()
            .build()
            .unwrap();

        if let LogicalPlan::Explain(e) = &plan {
            assert_eq!(e.stringified_plans.len(), 1);
        } else {
            panic!("plan was not an explain: {:?}", plan);
        }

        // now optimize the plan and expect to see more plans
        let optimized_plan = ExecutionContext::new().optimize(&plan).unwrap();
        if let LogicalPlan::Explain(e) = &optimized_plan {
            // should have more than one plan
            assert!(
                e.stringified_plans.len() > 1,
                "plans: {:#?}",
                e.stringified_plans
            );
            // should have at least one optimized plan
            let opt = e
                .stringified_plans
                .iter()
                .any(|p| matches!(p.plan_type, PlanType::OptimizedLogicalPlan { .. }));

            assert!(opt, "plans: {:#?}", e.stringified_plans);
        } else {
            panic!("plan was not an explain: {:?}", plan);
        }
    }

    #[tokio::test]
    async fn parallel_projection() -> Result<()> {
        let partition_count = 4;
        let results = execute("SELECT c1, c2 FROM test", partition_count).await?;

        let expected = vec![
            "+----+----+",
            "| c1 | c2 |",
            "+----+----+",
            "| 3  | 1  |",
            "| 3  | 2  |",
            "| 3  | 3  |",
            "| 3  | 4  |",
            "| 3  | 5  |",
            "| 3  | 6  |",
            "| 3  | 7  |",
            "| 3  | 8  |",
            "| 3  | 9  |",
            "| 3  | 10 |",
            "| 2  | 1  |",
            "| 2  | 2  |",
            "| 2  | 3  |",
            "| 2  | 4  |",
            "| 2  | 5  |",
            "| 2  | 6  |",
            "| 2  | 7  |",
            "| 2  | 8  |",
            "| 2  | 9  |",
            "| 2  | 10 |",
            "| 1  | 1  |",
            "| 1  | 2  |",
            "| 1  | 3  |",
            "| 1  | 4  |",
            "| 1  | 5  |",
            "| 1  | 6  |",
            "| 1  | 7  |",
            "| 1  | 8  |",
            "| 1  | 9  |",
            "| 1  | 10 |",
            "| 0  | 1  |",
            "| 0  | 2  |",
            "| 0  | 3  |",
            "| 0  | 4  |",
            "| 0  | 5  |",
            "| 0  | 6  |",
            "| 0  | 7  |",
            "| 0  | 8  |",
            "| 0  | 9  |",
            "| 0  | 10 |",
            "+----+----+",
        ];
        assert_batches_sorted_eq!(expected, &results);

        Ok(())
    }

    #[tokio::test]
    async fn create_variable_expr() -> Result<()> {
        let tmp_dir = TempDir::new()?;
        let partition_count = 4;
        let mut ctx = create_ctx(&tmp_dir, partition_count).await?;

        let variable_provider = test::variable::SystemVar::new();
        ctx.register_variable(VarType::System, Arc::new(variable_provider));
        let variable_provider = test::variable::UserDefinedVar::new();
        ctx.register_variable(VarType::UserDefined, Arc::new(variable_provider));

        let provider = test::create_table_dual();
        ctx.register_table("dual", provider)?;

        let results =
            plan_and_collect(&mut ctx, "SELECT @@version, @name FROM dual").await?;

        let expected = vec![
            "+----------------------+------------------------+",
            "| @@version            | @name                  |",
            "+----------------------+------------------------+",
            "| system-var-@@version | user-defined-var-@name |",
            "+----------------------+------------------------+",
        ];
        assert_batches_eq!(expected, &results);

        Ok(())
    }

    #[tokio::test]
    async fn register_deregister() -> Result<()> {
        let tmp_dir = TempDir::new()?;
        let partition_count = 4;
        let mut ctx = create_ctx(&tmp_dir, partition_count).await?;

        let provider = test::create_table_dual();
        ctx.register_table("dual", provider)?;

        assert!(ctx.deregister_table("dual")?.is_some());
        assert!(ctx.deregister_table("dual")?.is_none());

        Ok(())
    }

    #[tokio::test]
    async fn parallel_query_with_filter() -> Result<()> {
        let tmp_dir = TempDir::new()?;
        let partition_count = 4;
        let ctx = create_ctx(&tmp_dir, partition_count).await?;

        let logical_plan =
            ctx.create_logical_plan("SELECT c1, c2 FROM test WHERE c1 > 0 AND c1 < 3")?;
        let logical_plan = ctx.optimize(&logical_plan)?;

        let physical_plan = ctx.create_physical_plan(&logical_plan).await?;

        let results = collect_partitioned(physical_plan).await?;

        // note that the order of partitions is not deterministic
        let mut num_rows = 0;
        for partition in &results {
            for batch in partition {
                num_rows += batch.num_rows();
            }
        }
        assert_eq!(20, num_rows);

        let results: Vec<RecordBatch> = results.into_iter().flatten().collect();
        let expected = vec![
            "+----+----+",
            "| c1 | c2 |",
            "+----+----+",
            "| 1  | 1  |",
            "| 1  | 10 |",
            "| 1  | 2  |",
            "| 1  | 3  |",
            "| 1  | 4  |",
            "| 1  | 5  |",
            "| 1  | 6  |",
            "| 1  | 7  |",
            "| 1  | 8  |",
            "| 1  | 9  |",
            "| 2  | 1  |",
            "| 2  | 10 |",
            "| 2  | 2  |",
            "| 2  | 3  |",
            "| 2  | 4  |",
            "| 2  | 5  |",
            "| 2  | 6  |",
            "| 2  | 7  |",
            "| 2  | 8  |",
            "| 2  | 9  |",
            "+----+----+",
        ];
        assert_batches_sorted_eq!(expected, &results);

        Ok(())
    }

    #[tokio::test]
    async fn projection_on_table_scan() -> Result<()> {
        let tmp_dir = TempDir::new()?;
        let partition_count = 4;
        let ctx = create_ctx(&tmp_dir, partition_count).await?;

        let table = ctx.table("test")?;
        let logical_plan = LogicalPlanBuilder::from(table.to_logical_plan())
            .project(vec![col("c2")])?
            .build()?;

        let optimized_plan = ctx.optimize(&logical_plan)?;
        match &optimized_plan {
            LogicalPlan::Projection(Projection { input, .. }) => match &**input {
                LogicalPlan::TableScan(TableScan {
                    source,
                    projected_schema,
                    ..
                }) => {
                    assert_eq!(source.schema().fields().len(), 3);
                    assert_eq!(projected_schema.fields().len(), 1);
                }
                _ => panic!("input to projection should be TableScan"),
            },
            _ => panic!("expect optimized_plan to be projection"),
        }

        let expected = "Projection: #test.c2\
        \n  TableScan: test projection=Some([1])";
        assert_eq!(format!("{:?}", optimized_plan), expected);

        let physical_plan = ctx.create_physical_plan(&optimized_plan).await?;

        assert_eq!(1, physical_plan.schema().fields().len());
        assert_eq!("c2", physical_plan.schema().field(0).name().as_str());

        let batches = collect(physical_plan).await?;
        assert_eq!(40, batches.iter().map(|x| x.num_rows()).sum::<usize>());

        Ok(())
    }

    #[tokio::test]
    async fn preserve_nullability_on_projection() -> Result<()> {
        let tmp_dir = TempDir::new()?;
        let ctx = create_ctx(&tmp_dir, 1).await?;

        let schema: Schema = ctx.table("test").unwrap().schema().clone().into();
        assert!(!schema.field_with_name("c1")?.is_nullable());

        let plan = LogicalPlanBuilder::scan_empty(None, &schema, None)?
            .project(vec![col("c1")])?
            .build()?;

        let plan = ctx.optimize(&plan)?;
        let physical_plan = ctx.create_physical_plan(&Arc::new(plan)).await?;
        assert!(!physical_plan.schema().field_with_name("c1")?.is_nullable());
        Ok(())
    }

    #[tokio::test]
    async fn projection_on_memory_scan() -> Result<()> {
        let schema = Schema::new(vec![
            Field::new("a", DataType::Int32, false),
            Field::new("b", DataType::Int32, false),
            Field::new("c", DataType::Int32, false),
        ]);
        let schema = SchemaRef::new(schema);

        let partitions = vec![vec![RecordBatch::try_new(
            schema.clone(),
            vec![
                Arc::new(Int32Array::from_slice(&[1, 10, 10, 100])),
                Arc::new(Int32Array::from_slice(&[2, 12, 12, 120])),
                Arc::new(Int32Array::from_slice(&[3, 12, 12, 120])),
            ],
        )?]];

        let plan = LogicalPlanBuilder::scan_memory(partitions, schema, None)?
            .project(vec![col("b")])?
            .build()?;
        assert_fields_eq(&plan, vec!["b"]);

        let ctx = ExecutionContext::new();
        let optimized_plan = ctx.optimize(&plan)?;
        match &optimized_plan {
            LogicalPlan::Projection(Projection { input, .. }) => match &**input {
                LogicalPlan::TableScan(TableScan {
                    source,
                    projected_schema,
                    ..
                }) => {
                    assert_eq!(source.schema().fields().len(), 3);
                    assert_eq!(projected_schema.fields().len(), 1);
                }
                _ => panic!("input to projection should be InMemoryScan"),
            },
            _ => panic!("expect optimized_plan to be projection"),
        }

        let expected = format!(
            "Projection: #{}.b\
        \n  TableScan: {} projection=Some([1])",
            UNNAMED_TABLE, UNNAMED_TABLE
        );
        assert_eq!(format!("{:?}", optimized_plan), expected);

        let physical_plan = ctx.create_physical_plan(&optimized_plan).await?;

        assert_eq!(1, physical_plan.schema().fields().len());
        assert_eq!("b", physical_plan.schema().field(0).name().as_str());

        let batches = collect(physical_plan).await?;
        assert_eq!(1, batches.len());
        assert_eq!(1, batches[0].num_columns());
        assert_eq!(4, batches[0].num_rows());

        Ok(())
    }

    #[tokio::test]
    async fn sort() -> Result<()> {
        let results =
            execute("SELECT c1, c2 FROM test ORDER BY c1 DESC, c2 ASC", 4).await?;
        assert_eq!(results.len(), 1);

        let expected: Vec<&str> = vec![
            "+----+----+",
            "| c1 | c2 |",
            "+----+----+",
            "| 3  | 1  |",
            "| 3  | 2  |",
            "| 3  | 3  |",
            "| 3  | 4  |",
            "| 3  | 5  |",
            "| 3  | 6  |",
            "| 3  | 7  |",
            "| 3  | 8  |",
            "| 3  | 9  |",
            "| 3  | 10 |",
            "| 2  | 1  |",
            "| 2  | 2  |",
            "| 2  | 3  |",
            "| 2  | 4  |",
            "| 2  | 5  |",
            "| 2  | 6  |",
            "| 2  | 7  |",
            "| 2  | 8  |",
            "| 2  | 9  |",
            "| 2  | 10 |",
            "| 1  | 1  |",
            "| 1  | 2  |",
            "| 1  | 3  |",
            "| 1  | 4  |",
            "| 1  | 5  |",
            "| 1  | 6  |",
            "| 1  | 7  |",
            "| 1  | 8  |",
            "| 1  | 9  |",
            "| 1  | 10 |",
            "| 0  | 1  |",
            "| 0  | 2  |",
            "| 0  | 3  |",
            "| 0  | 4  |",
            "| 0  | 5  |",
            "| 0  | 6  |",
            "| 0  | 7  |",
            "| 0  | 8  |",
            "| 0  | 9  |",
            "| 0  | 10 |",
            "+----+----+",
        ];

        // Note it is important to NOT use assert_batches_sorted_eq
        // here as we are testing the sortedness of the output
        assert_batches_eq!(expected, &results);

        Ok(())
    }

    #[tokio::test]
    async fn sort_empty() -> Result<()> {
        // The predicate on this query purposely generates no results
        let results = execute(
            "SELECT c1, c2 FROM test WHERE c1 > 100000 ORDER BY c1 DESC, c2 ASC",
            4,
        )
        .await
        .unwrap();
        assert_eq!(results.len(), 0);
        Ok(())
    }

    #[tokio::test]
    async fn left_join_using() -> Result<()> {
        let results = execute(
            "SELECT t1.c1, t2.c2 FROM test t1 JOIN test t2 USING (c2) ORDER BY t2.c2",
            1,
        )
        .await?;
        assert_eq!(results.len(), 1);

        let expected = vec![
            "+----+----+",
            "| c1 | c2 |",
            "+----+----+",
            "| 0  | 1  |",
            "| 0  | 2  |",
            "| 0  | 3  |",
            "| 0  | 4  |",
            "| 0  | 5  |",
            "| 0  | 6  |",
            "| 0  | 7  |",
            "| 0  | 8  |",
            "| 0  | 9  |",
            "| 0  | 10 |",
            "+----+----+",
        ];

        assert_batches_eq!(expected, &results);
        Ok(())
    }

    #[tokio::test]
    async fn left_join_using_join_key_projection() -> Result<()> {
        let results = execute(
            "SELECT t1.c1, t1.c2, t2.c2 FROM test t1 JOIN test t2 USING (c2) ORDER BY t2.c2",
            1,
        )
            .await?;
        assert_eq!(results.len(), 1);

        let expected = vec![
            "+----+----+----+",
            "| c1 | c2 | c2 |",
            "+----+----+----+",
            "| 0  | 1  | 1  |",
            "| 0  | 2  | 2  |",
            "| 0  | 3  | 3  |",
            "| 0  | 4  | 4  |",
            "| 0  | 5  | 5  |",
            "| 0  | 6  | 6  |",
            "| 0  | 7  | 7  |",
            "| 0  | 8  | 8  |",
            "| 0  | 9  | 9  |",
            "| 0  | 10 | 10 |",
            "+----+----+----+",
        ];

        assert_batches_eq!(expected, &results);
        Ok(())
    }

    #[tokio::test]
    async fn left_join() -> Result<()> {
        let results = execute(
            "SELECT t1.c1, t1.c2, t2.c2 FROM test t1 JOIN test t2 ON t1.c2 = t2.c2 ORDER BY t1.c2",
            1,
        )
            .await?;
        assert_eq!(results.len(), 1);

        let expected = vec![
            "+----+----+----+",
            "| c1 | c2 | c2 |",
            "+----+----+----+",
            "| 0  | 1  | 1  |",
            "| 0  | 2  | 2  |",
            "| 0  | 3  | 3  |",
            "| 0  | 4  | 4  |",
            "| 0  | 5  | 5  |",
            "| 0  | 6  | 6  |",
            "| 0  | 7  | 7  |",
            "| 0  | 8  | 8  |",
            "| 0  | 9  | 9  |",
            "| 0  | 10 | 10 |",
            "+----+----+----+",
        ];

        assert_batches_eq!(expected, &results);
        Ok(())
    }

    #[tokio::test]
    async fn window() -> Result<()> {
        let results = execute(
            "SELECT \
            c1, \
            c2, \
            SUM(c2) OVER (), \
            COUNT(c2) OVER (), \
            MAX(c2) OVER (), \
            MIN(c2) OVER (), \
            AVG(c2) OVER () \
            FROM test \
            ORDER BY c1, c2 \
            LIMIT 5",
            4,
        )
        .await?;
        // result in one batch, although e.g. having 2 batches do not change
        // result semantics, having a len=1 assertion upfront keeps surprises
        // at bay
        assert_eq!(results.len(), 1);

        let expected = vec![
            "+----+----+--------------+----------------+--------------+--------------+--------------+",
            "| c1 | c2 | SUM(test.c2) | COUNT(test.c2) | MAX(test.c2) | MIN(test.c2) | AVG(test.c2) |",
            "+----+----+--------------+----------------+--------------+--------------+--------------+",
            "| 0  | 1  | 220          | 40             | 10           | 1            | 5.5          |",
            "| 0  | 2  | 220          | 40             | 10           | 1            | 5.5          |",
            "| 0  | 3  | 220          | 40             | 10           | 1            | 5.5          |",
            "| 0  | 4  | 220          | 40             | 10           | 1            | 5.5          |",
            "| 0  | 5  | 220          | 40             | 10           | 1            | 5.5          |",
            "+----+----+--------------+----------------+--------------+--------------+--------------+",
        ];

        // window function shall respect ordering
        assert_batches_eq!(expected, &results);
        Ok(())
    }

    #[tokio::test]
    async fn window_order_by() -> Result<()> {
        let results = execute(
            "SELECT \
            c1, \
            c2, \
            ROW_NUMBER() OVER (ORDER BY c1, c2), \
            FIRST_VALUE(c2) OVER (ORDER BY c1, c2), \
            LAST_VALUE(c2) OVER (ORDER BY c1, c2), \
            NTH_VALUE(c2, 2) OVER (ORDER BY c1, c2), \
            SUM(c2) OVER (ORDER BY c1, c2), \
            COUNT(c2) OVER (ORDER BY c1, c2), \
            MAX(c2) OVER (ORDER BY c1, c2), \
            MIN(c2) OVER (ORDER BY c1, c2), \
            AVG(c2) OVER (ORDER BY c1, c2) \
            FROM test \
            ORDER BY c1, c2 \
            LIMIT 5",
            4,
        )
        .await?;
        // result in one batch, although e.g. having 2 batches do not change
        // result semantics, having a len=1 assertion upfront keeps surprises
        // at bay
        assert_eq!(results.len(), 1);

        let expected = vec![
            "+----+----+--------------+----------------------+---------------------+-----------------------------+--------------+----------------+--------------+--------------+--------------+",
            "| c1 | c2 | ROW_NUMBER() | FIRST_VALUE(test.c2) | LAST_VALUE(test.c2) | NTH_VALUE(test.c2,Int64(2)) | SUM(test.c2) | COUNT(test.c2) | MAX(test.c2) | MIN(test.c2) | AVG(test.c2) |",
            "+----+----+--------------+----------------------+---------------------+-----------------------------+--------------+----------------+--------------+--------------+--------------+",
            "| 0  | 1  | 1            | 1                    | 1                   |                             | 1            | 1              | 1            | 1            | 1            |",
            "| 0  | 2  | 2            | 1                    | 2                   | 2                           | 3            | 2              | 2            | 1            | 1.5          |",
            "| 0  | 3  | 3            | 1                    | 3                   | 2                           | 6            | 3              | 3            | 1            | 2            |",
            "| 0  | 4  | 4            | 1                    | 4                   | 2                           | 10           | 4              | 4            | 1            | 2.5          |",
            "| 0  | 5  | 5            | 1                    | 5                   | 2                           | 15           | 5              | 5            | 1            | 3            |",
            "+----+----+--------------+----------------------+---------------------+-----------------------------+--------------+----------------+--------------+--------------+--------------+",
        ];

        // window function shall respect ordering
        assert_batches_eq!(expected, &results);
        Ok(())
    }

    #[tokio::test]
    async fn window_partition_by() -> Result<()> {
        let results = execute(
            "SELECT \
            c1, \
            c2, \
            SUM(c2) OVER (PARTITION BY c2), \
            COUNT(c2) OVER (PARTITION BY c2), \
            MAX(c2) OVER (PARTITION BY c2), \
            MIN(c2) OVER (PARTITION BY c2), \
            AVG(c2) OVER (PARTITION BY c2) \
            FROM test \
            ORDER BY c1, c2 \
            LIMIT 5",
            4,
        )
        .await?;

        let expected = vec![
            "+----+----+--------------+----------------+--------------+--------------+--------------+",
            "| c1 | c2 | SUM(test.c2) | COUNT(test.c2) | MAX(test.c2) | MIN(test.c2) | AVG(test.c2) |",
            "+----+----+--------------+----------------+--------------+--------------+--------------+",
            "| 0  | 1  | 4            | 4              | 1            | 1            | 1            |",
            "| 0  | 2  | 8            | 4              | 2            | 2            | 2            |",
            "| 0  | 3  | 12           | 4              | 3            | 3            | 3            |",
            "| 0  | 4  | 16           | 4              | 4            | 4            | 4            |",
            "| 0  | 5  | 20           | 4              | 5            | 5            | 5            |",
            "+----+----+--------------+----------------+--------------+--------------+--------------+",
        ];

        // window function shall respect ordering
        assert_batches_eq!(expected, &results);
        Ok(())
    }

    #[tokio::test]
    async fn window_partition_by_order_by() -> Result<()> {
        let results = execute(
            "SELECT \
            c1, \
            c2, \
            ROW_NUMBER() OVER (PARTITION BY c2 ORDER BY c1), \
            FIRST_VALUE(c2 + c1) OVER (PARTITION BY c2 ORDER BY c1), \
            LAST_VALUE(c2 + c1) OVER (PARTITION BY c2 ORDER BY c1), \
            NTH_VALUE(c2 + c1, 1) OVER (PARTITION BY c2 ORDER BY c1), \
            SUM(c2) OVER (PARTITION BY c2 ORDER BY c1), \
            COUNT(c2) OVER (PARTITION BY c2 ORDER BY c1), \
            MAX(c2) OVER (PARTITION BY c2 ORDER BY c1), \
            MIN(c2) OVER (PARTITION BY c2 ORDER BY c1), \
            AVG(c2) OVER (PARTITION BY c2 ORDER BY c1) \
            FROM test \
            ORDER BY c1, c2 \
            LIMIT 5",
            4,
        )
        .await?;

        let expected = vec![
            "+----+----+--------------+--------------------------------+-------------------------------+---------------------------------------+--------------+----------------+--------------+--------------+--------------+",
            "| c1 | c2 | ROW_NUMBER() | FIRST_VALUE(test.c2 + test.c1) | LAST_VALUE(test.c2 + test.c1) | NTH_VALUE(test.c2 + test.c1,Int64(1)) | SUM(test.c2) | COUNT(test.c2) | MAX(test.c2) | MIN(test.c2) | AVG(test.c2) |",
            "+----+----+--------------+--------------------------------+-------------------------------+---------------------------------------+--------------+----------------+--------------+--------------+--------------+",
            "| 0  | 1  | 1            | 1                              | 1                             | 1                                     | 1            | 1              | 1            | 1            | 1            |",
            "| 0  | 2  | 1            | 2                              | 2                             | 2                                     | 2            | 1              | 2            | 2            | 2            |",
            "| 0  | 3  | 1            | 3                              | 3                             | 3                                     | 3            | 1              | 3            | 3            | 3            |",
            "| 0  | 4  | 1            | 4                              | 4                             | 4                                     | 4            | 1              | 4            | 4            | 4            |",
            "| 0  | 5  | 1            | 5                              | 5                             | 5                                     | 5            | 1              | 5            | 5            | 5            |",
            "+----+----+--------------+--------------------------------+-------------------------------+---------------------------------------+--------------+----------------+--------------+--------------+--------------+",
        ];

        // window function shall respect ordering
        assert_batches_eq!(expected, &results);
        Ok(())
    }

    #[tokio::test]
    async fn aggregate_decimal_min() -> Result<()> {
        let mut ctx = ExecutionContext::new();
        ctx.register_table("d_table", test::table_with_decimal())
            .unwrap();

        let result = plan_and_collect(&mut ctx, "select min(c1) from d_table")
            .await
            .unwrap();
        let expected = vec![
            "+-----------------+",
            "| MIN(d_table.c1) |",
            "+-----------------+",
            "| -100.009        |",
            "+-----------------+",
        ];
        assert_batches_sorted_eq!(expected, &result);
        Ok(())
    }

    #[tokio::test]
    async fn aggregate_decimal_max() -> Result<()> {
        let mut ctx = ExecutionContext::new();
        ctx.register_table("d_table", test::table_with_decimal())
            .unwrap();

        let result = plan_and_collect(&mut ctx, "select max(c1) from d_table")
            .await
            .unwrap();
        let expected = vec![
            "+-----------------+",
            "| MAX(d_table.c1) |",
            "+-----------------+",
            "| 110.009         |",
            "+-----------------+",
        ];
        assert_batches_sorted_eq!(expected, &result);
        Ok(())
    }

    #[tokio::test]
    async fn aggregate() -> Result<()> {
        let results = execute("SELECT SUM(c1), SUM(c2) FROM test", 4).await?;
        assert_eq!(results.len(), 1);

        let expected = vec![
            "+--------------+--------------+",
            "| SUM(test.c1) | SUM(test.c2) |",
            "+--------------+--------------+",
            "| 60           | 220          |",
            "+--------------+--------------+",
        ];
        assert_batches_sorted_eq!(expected, &results);

        Ok(())
    }

    #[tokio::test]
    async fn aggregate_empty() -> Result<()> {
        // The predicate on this query purposely generates no results
        let results = execute("SELECT SUM(c1), SUM(c2) FROM test where c1 > 100000", 4)
            .await
            .unwrap();

        assert_eq!(results.len(), 1);

        let expected = vec![
            "+--------------+--------------+",
            "| SUM(test.c1) | SUM(test.c2) |",
            "+--------------+--------------+",
            "|              |              |",
            "+--------------+--------------+",
        ];
        assert_batches_sorted_eq!(expected, &results);

        Ok(())
    }

    #[tokio::test]
    async fn aggregate_avg() -> Result<()> {
        let results = execute("SELECT AVG(c1), AVG(c2) FROM test", 4).await?;
        assert_eq!(results.len(), 1);

        let expected = vec![
            "+--------------+--------------+",
            "| AVG(test.c1) | AVG(test.c2) |",
            "+--------------+--------------+",
            "| 1.5          | 5.5          |",
            "+--------------+--------------+",
        ];
        assert_batches_sorted_eq!(expected, &results);

        Ok(())
    }

    #[tokio::test]
    async fn aggregate_max() -> Result<()> {
        let results = execute("SELECT MAX(c1), MAX(c2) FROM test", 4).await?;
        assert_eq!(results.len(), 1);

        let expected = vec![
            "+--------------+--------------+",
            "| MAX(test.c1) | MAX(test.c2) |",
            "+--------------+--------------+",
            "| 3            | 10           |",
            "+--------------+--------------+",
        ];
        assert_batches_sorted_eq!(expected, &results);

        Ok(())
    }

    #[tokio::test]
    async fn aggregate_min() -> Result<()> {
        let results = execute("SELECT MIN(c1), MIN(c2) FROM test", 4).await?;
        assert_eq!(results.len(), 1);

        let expected = vec![
            "+--------------+--------------+",
            "| MIN(test.c1) | MIN(test.c2) |",
            "+--------------+--------------+",
            "| 0            | 1            |",
            "+--------------+--------------+",
        ];
        assert_batches_sorted_eq!(expected, &results);

        Ok(())
    }

    #[tokio::test]
    async fn aggregate_grouped() -> Result<()> {
        let results = execute("SELECT c1, SUM(c2) FROM test GROUP BY c1", 4).await?;

        let expected = vec![
            "+----+--------------+",
            "| c1 | SUM(test.c2) |",
            "+----+--------------+",
            "| 0  | 55           |",
            "| 1  | 55           |",
            "| 2  | 55           |",
            "| 3  | 55           |",
            "+----+--------------+",
        ];
        assert_batches_sorted_eq!(expected, &results);

        Ok(())
    }

    #[tokio::test]
    async fn aggregate_grouped_avg() -> Result<()> {
        let results = execute("SELECT c1, AVG(c2) FROM test GROUP BY c1", 4).await?;

        let expected = vec![
            "+----+--------------+",
            "| c1 | AVG(test.c2) |",
            "+----+--------------+",
            "| 0  | 5.5          |",
            "| 1  | 5.5          |",
            "| 2  | 5.5          |",
            "| 3  | 5.5          |",
            "+----+--------------+",
        ];
        assert_batches_sorted_eq!(expected, &results);

        Ok(())
    }

    #[tokio::test]
    async fn boolean_literal() -> Result<()> {
        let results =
            execute("SELECT c1, c3 FROM test WHERE c1 > 2 AND c3 = true", 4).await?;

        let expected = vec![
            "+----+------+",
            "| c1 | c3   |",
            "+----+------+",
            "| 3  | true |",
            "| 3  | true |",
            "| 3  | true |",
            "| 3  | true |",
            "| 3  | true |",
            "+----+------+",
        ];
        assert_batches_sorted_eq!(expected, &results);

        Ok(())
    }

    #[tokio::test]
    async fn aggregate_grouped_empty() -> Result<()> {
        let results =
            execute("SELECT c1, AVG(c2) FROM test WHERE c1 = 123 GROUP BY c1", 4).await?;

        let expected = vec![
            "+----+--------------+",
            "| c1 | AVG(test.c2) |",
            "+----+--------------+",
            "+----+--------------+",
        ];
        assert_batches_sorted_eq!(expected, &results);

        Ok(())
    }

    #[tokio::test]
    async fn aggregate_grouped_max() -> Result<()> {
        let results = execute("SELECT c1, MAX(c2) FROM test GROUP BY c1", 4).await?;

        let expected = vec![
            "+----+--------------+",
            "| c1 | MAX(test.c2) |",
            "+----+--------------+",
            "| 0  | 10           |",
            "| 1  | 10           |",
            "| 2  | 10           |",
            "| 3  | 10           |",
            "+----+--------------+",
        ];
        assert_batches_sorted_eq!(expected, &results);

        Ok(())
    }

    #[tokio::test]
    async fn aggregate_grouped_min() -> Result<()> {
        let results = execute("SELECT c1, MIN(c2) FROM test GROUP BY c1", 4).await?;

        let expected = vec![
            "+----+--------------+",
            "| c1 | MIN(test.c2) |",
            "+----+--------------+",
            "| 0  | 1            |",
            "| 1  | 1            |",
            "| 2  | 1            |",
            "| 3  | 1            |",
            "+----+--------------+",
        ];
        assert_batches_sorted_eq!(expected, &results);

        Ok(())
    }

    #[tokio::test]
    async fn aggregate_timestamps_sum() -> Result<()> {
        let tmp_dir = TempDir::new()?;
        let mut ctx = create_ctx(&tmp_dir, 1).await?;
        ctx.register_table("t", test::table_with_timestamps())
            .unwrap();

        let results = plan_and_collect(
            &mut ctx,
            "SELECT sum(nanos), sum(micros), sum(millis), sum(secs) FROM t",
        )
        .await
        .unwrap_err();

        assert_eq!(results.to_string(), "Error during planning: The function Sum does not support inputs of type Timestamp(Nanosecond, None).");

        Ok(())
    }

    #[tokio::test]
    async fn aggregate_timestamps_count() -> Result<()> {
        let tmp_dir = TempDir::new()?;
        let mut ctx = create_ctx(&tmp_dir, 1).await?;
        ctx.register_table("t", test::table_with_timestamps())
            .unwrap();

        let results = plan_and_collect(
            &mut ctx,
            "SELECT count(nanos), count(micros), count(millis), count(secs) FROM t",
        )
        .await
        .unwrap();

        let expected = vec![
            "+----------------+-----------------+-----------------+---------------+",
            "| COUNT(t.nanos) | COUNT(t.micros) | COUNT(t.millis) | COUNT(t.secs) |",
            "+----------------+-----------------+-----------------+---------------+",
            "| 3              | 3               | 3               | 3             |",
            "+----------------+-----------------+-----------------+---------------+",
        ];
        assert_batches_sorted_eq!(expected, &results);

        Ok(())
    }

    #[tokio::test]
    async fn aggregate_timestamps_min() -> Result<()> {
        let tmp_dir = TempDir::new()?;
        let mut ctx = create_ctx(&tmp_dir, 1).await?;
        ctx.register_table("t", test::table_with_timestamps())
            .unwrap();

        let results = plan_and_collect(
            &mut ctx,
            "SELECT min(nanos), min(micros), min(millis), min(secs) FROM t",
        )
        .await
        .unwrap();

        let expected = vec![
            "+----------------------------+----------------------------+-------------------------+---------------------+",
            "| MIN(t.nanos)               | MIN(t.micros)              | MIN(t.millis)           | MIN(t.secs)         |",
            "+----------------------------+----------------------------+-------------------------+---------------------+",
            "| 2011-12-13 11:13:10.123450 | 2011-12-13 11:13:10.123450 | 2011-12-13 11:13:10.123 | 2011-12-13 11:13:10 |",
            "+----------------------------+----------------------------+-------------------------+---------------------+",
        ];
        assert_batches_sorted_eq!(expected, &results);

        Ok(())
    }

    #[tokio::test]
    async fn aggregate_timestamps_max() -> Result<()> {
        let tmp_dir = TempDir::new()?;
        let mut ctx = create_ctx(&tmp_dir, 1).await?;
        ctx.register_table("t", test::table_with_timestamps())
            .unwrap();

        let results = plan_and_collect(
            &mut ctx,
            "SELECT max(nanos), max(micros), max(millis), max(secs) FROM t",
        )
        .await
        .unwrap();

        let expected = vec![
            "+-------------------------+-------------------------+-------------------------+---------------------+",
            "| MAX(t.nanos)            | MAX(t.micros)           | MAX(t.millis)           | MAX(t.secs)         |",
            "+-------------------------+-------------------------+-------------------------+---------------------+",
            "| 2021-01-01 05:11:10.432 | 2021-01-01 05:11:10.432 | 2021-01-01 05:11:10.432 | 2021-01-01 05:11:10 |",
            "+-------------------------+-------------------------+-------------------------+---------------------+",
        ];
        assert_batches_sorted_eq!(expected, &results);

        Ok(())
    }

    #[tokio::test]
    async fn aggregate_timestamps_avg() -> Result<()> {
        let tmp_dir = TempDir::new()?;
        let mut ctx = create_ctx(&tmp_dir, 1).await?;
        ctx.register_table("t", test::table_with_timestamps())
            .unwrap();

        let results = plan_and_collect(
            &mut ctx,
            "SELECT avg(nanos), avg(micros), avg(millis), avg(secs) FROM t",
        )
        .await
        .unwrap_err();

        assert_eq!(results.to_string(), "Error during planning: The function Avg does not support inputs of type Timestamp(Nanosecond, None).");
        Ok(())
    }

    #[tokio::test]
    async fn aggregate_avg_add() -> Result<()> {
        let results = execute(
            "SELECT AVG(c1), AVG(c1) + 1, AVG(c1) + 2, 1 + AVG(c1) FROM test",
            4,
        )
        .await?;
        assert_eq!(results.len(), 1);

        let expected = vec![
            "+--------------+----------------------------+----------------------------+----------------------------+",
            "| AVG(test.c1) | AVG(test.c1) Plus Int64(1) | AVG(test.c1) Plus Int64(2) | Int64(1) Plus AVG(test.c1) |",
            "+--------------+----------------------------+----------------------------+----------------------------+",
            "| 1.5          | 2.5                        | 3.5                        | 2.5                        |",
            "+--------------+----------------------------+----------------------------+----------------------------+",
        ];
        assert_batches_sorted_eq!(expected, &results);

        Ok(())
    }

    #[tokio::test]
    async fn join_partitioned() -> Result<()> {
        // self join on partition id (workaround for duplicate column name)
        let results = execute(
            "SELECT 1 FROM test JOIN (SELECT c1 AS id1 FROM test) AS a ON c1=id1",
            4,
        )
        .await?;

        assert_eq!(
            results.iter().map(|b| b.num_rows()).sum::<usize>(),
            4 * 10 * 10
        );

        Ok(())
    }

    #[tokio::test]
    async fn join_timestamp() -> Result<()> {
        let tmp_dir = TempDir::new()?;
        let mut ctx = create_ctx(&tmp_dir, 1).await?;
        ctx.register_table("t", test::table_with_timestamps())
            .unwrap();

        let expected = vec![
            "+-------------------------------+----------------------------+-------------------------+---------------------+-------+-------------------------------+----------------------------+-------------------------+---------------------+-------+",
            "| nanos                         | micros                     | millis                  | secs                | name  | nanos                         | micros                     | millis                  | secs                | name  |",
            "+-------------------------------+----------------------------+-------------------------+---------------------+-------+-------------------------------+----------------------------+-------------------------+---------------------+-------+",
            "| 2011-12-13 11:13:10.123450    | 2011-12-13 11:13:10.123450 | 2011-12-13 11:13:10.123 | 2011-12-13 11:13:10 | Row 1 | 2011-12-13 11:13:10.123450    | 2011-12-13 11:13:10.123450 | 2011-12-13 11:13:10.123 | 2011-12-13 11:13:10 | Row 1 |",
            "| 2018-11-13 17:11:10.011375885 | 2018-11-13 17:11:10.011375 | 2018-11-13 17:11:10.011 | 2018-11-13 17:11:10 | Row 0 | 2018-11-13 17:11:10.011375885 | 2018-11-13 17:11:10.011375 | 2018-11-13 17:11:10.011 | 2018-11-13 17:11:10 | Row 0 |",
            "| 2021-01-01 05:11:10.432       | 2021-01-01 05:11:10.432    | 2021-01-01 05:11:10.432 | 2021-01-01 05:11:10 | Row 3 | 2021-01-01 05:11:10.432       | 2021-01-01 05:11:10.432    | 2021-01-01 05:11:10.432 | 2021-01-01 05:11:10 | Row 3 |",
            "+-------------------------------+----------------------------+-------------------------+---------------------+-------+-------------------------------+----------------------------+-------------------------+---------------------+-------+",
        ];

        let results = plan_and_collect(
            &mut ctx,
            "SELECT * FROM t as t1  \
             JOIN (SELECT * FROM t) as t2 \
             ON t1.nanos = t2.nanos",
        )
        .await
        .unwrap();
        assert_batches_sorted_eq!(expected, &results);

        let results = plan_and_collect(
            &mut ctx,
            "SELECT * FROM t as t1  \
             JOIN (SELECT * FROM t) as t2 \
             ON t1.micros = t2.micros",
        )
        .await
        .unwrap();
        assert_batches_sorted_eq!(expected, &results);

        let results = plan_and_collect(
            &mut ctx,
            "SELECT * FROM t as t1  \
             JOIN (SELECT * FROM t) as t2 \
             ON t1.millis = t2.millis",
        )
        .await
        .unwrap();
        assert_batches_sorted_eq!(expected, &results);

        Ok(())
    }

    #[tokio::test]
    async fn count_basic() -> Result<()> {
        let results = execute("SELECT COUNT(c1), COUNT(c2) FROM test", 1).await?;
        assert_eq!(results.len(), 1);

        let expected = vec![
            "+----------------+----------------+",
            "| COUNT(test.c1) | COUNT(test.c2) |",
            "+----------------+----------------+",
            "| 10             | 10             |",
            "+----------------+----------------+",
        ];
        assert_batches_sorted_eq!(expected, &results);
        Ok(())
    }

    #[tokio::test]
    async fn count_partitioned() -> Result<()> {
        let results = execute("SELECT COUNT(c1), COUNT(c2) FROM test", 4).await?;
        assert_eq!(results.len(), 1);

        let expected = vec![
            "+----------------+----------------+",
            "| COUNT(test.c1) | COUNT(test.c2) |",
            "+----------------+----------------+",
            "| 40             | 40             |",
            "+----------------+----------------+",
        ];
        assert_batches_sorted_eq!(expected, &results);
        Ok(())
    }

    #[tokio::test]
    async fn count_aggregated() -> Result<()> {
        let results = execute("SELECT c1, COUNT(c2) FROM test GROUP BY c1", 4).await?;

        let expected = vec![
            "+----+----------------+",
            "| c1 | COUNT(test.c2) |",
            "+----+----------------+",
            "| 0  | 10             |",
            "| 1  | 10             |",
            "| 2  | 10             |",
            "| 3  | 10             |",
            "+----+----------------+",
        ];
        assert_batches_sorted_eq!(expected, &results);
        Ok(())
    }

    #[tokio::test]
    async fn group_by_date_trunc() -> Result<()> {
        let tmp_dir = TempDir::new()?;
        let mut ctx = ExecutionContext::new();
        let schema = Arc::new(Schema::new(vec![
            Field::new("c2", DataType::UInt64, false),
            Field::new(
                "t1",
                DataType::Timestamp(TimeUnit::Microsecond, None),
                false,
            ),
        ]));

        // generate a partitioned file
        for partition in 0..4 {
            let filename = format!("partition-{}.{}", partition, "csv");
            let file_path = tmp_dir.path().join(&filename);
            let mut file = File::create(file_path)?;

            // generate some data
            for i in 0..10 {
                let data = format!("{},2020-12-{}T00:00:00.000Z\n", i, i + 10);
                file.write_all(data.as_bytes())?;
            }
        }

        ctx.register_csv(
            "test",
            tmp_dir.path().to_str().unwrap(),
            CsvReadOptions::new().schema(&schema).has_header(false),
        )
        .await?;

        let results = plan_and_collect(
            &mut ctx,
            "SELECT date_trunc('week', t1) as week, SUM(c2) FROM test GROUP BY date_trunc('week', t1)",
        ).await?;

        let expected = vec![
            "+---------------------+--------------+",
            "| week                | SUM(test.c2) |",
            "+---------------------+--------------+",
            "| 2020-12-07 00:00:00 | 24           |",
            "| 2020-12-14 00:00:00 | 156          |",
            "+---------------------+--------------+",
        ];
        assert_batches_sorted_eq!(expected, &results);

        Ok(())
    }

    #[tokio::test]
    async fn group_by_largeutf8() {
        {
            let mut ctx = ExecutionContext::new();

            // input data looks like:
            // A, 1
            // B, 2
            // A, 2
            // A, 4
            // C, 1
            // A, 1

            let str_array = Utf8Array::<i64>::from_slice(&["A", "B", "A", "A", "C", "A"]);
            let str_array = Arc::new(str_array);

            let val_array = Int64Array::from_slice(&[1, 2, 2, 4, 1, 1]);
            let val_array = Arc::new(val_array);

            let schema = Arc::new(Schema::new(vec![
                Field::new("str", str_array.data_type().clone(), false),
                Field::new("val", val_array.data_type().clone(), false),
            ]));

            let batch =
                RecordBatch::try_new(schema.clone(), vec![str_array, val_array]).unwrap();

            let provider = MemTable::try_new(schema.clone(), vec![vec![batch]]).unwrap();
            ctx.register_table("t", Arc::new(provider)).unwrap();

            let results =
                plan_and_collect(&mut ctx, "SELECT str, count(val) FROM t GROUP BY str")
                    .await
                    .expect("ran plan correctly");

            let expected = vec![
                "+-----+--------------+",
                "| str | COUNT(t.val) |",
                "+-----+--------------+",
                "| A   | 4            |",
                "| B   | 1            |",
                "| C   | 1            |",
                "+-----+--------------+",
            ];
            assert_batches_sorted_eq!(expected, &results);
        }
    }

    #[tokio::test]
    async fn unprojected_filter() {
        let mut ctx = ExecutionContext::new();
        let df = ctx
            .read_table(test::table_with_sequence(1, 3).unwrap())
            .unwrap();

        let df = df
            .select(vec![binary_expr(col("i"), Operator::Plus, col("i"))])
            .unwrap()
            .filter(col("i").gt(lit(2)))
            .unwrap();
        let results = df.collect().await.unwrap();

        let expected = vec![
            "+--------------------------+",
            "| ?table?.i Plus ?table?.i |",
            "+--------------------------+",
            "| 6                        |",
            "+--------------------------+",
        ];
        assert_batches_sorted_eq!(expected, &results);
    }

    #[tokio::test]
    async fn group_by_dictionary() {
        async fn run_test_case<K: DictionaryKey>() {
            let mut ctx = ExecutionContext::new();

            // input data looks like:
            // A, 1
            // B, 2
            // A, 2
            // A, 4
            // C, 1
            // A, 1

            let data = vec!["A", "B", "A", "A", "C", "A"];

            let data = data.into_iter().map(Some);

            let mut dict_array =
                MutableDictionaryArray::<K, MutableUtf8Array<i32>>::new();
            dict_array.try_extend(data).unwrap();
            let dict_array = dict_array.into_arc();

            let val_array = Int64Array::from_slice(&[1, 2, 2, 4, 1, 1]);
            let val_array = Arc::new(val_array);

            let schema = Arc::new(Schema::new(vec![
                Field::new("dict", dict_array.data_type().clone(), false),
                Field::new("val", val_array.data_type().clone(), false),
            ]));

            let batch = RecordBatch::try_new(schema.clone(), vec![dict_array, val_array])
                .unwrap();

            let provider = MemTable::try_new(schema.clone(), vec![vec![batch]]).unwrap();
            ctx.register_table("t", Arc::new(provider)).unwrap();

            let results = plan_and_collect(
                &mut ctx,
                "SELECT dict, count(val) FROM t GROUP BY dict",
            )
            .await
            .expect("ran plan correctly");

            let expected = vec![
                "+------+--------------+",
                "| dict | COUNT(t.val) |",
                "+------+--------------+",
                "| A    | 4            |",
                "| B    | 1            |",
                "| C    | 1            |",
                "+------+--------------+",
            ];
            assert_batches_sorted_eq!(expected, &results);

            // Now, use dict as an aggregate
            let results =
                plan_and_collect(&mut ctx, "SELECT val, count(dict) FROM t GROUP BY val")
                    .await
                    .expect("ran plan correctly");

            let expected = vec![
                "+-----+---------------+",
                "| val | COUNT(t.dict) |",
                "+-----+---------------+",
                "| 1   | 3             |",
                "| 2   | 2             |",
                "| 4   | 1             |",
                "+-----+---------------+",
            ];
            assert_batches_sorted_eq!(expected, &results);

            // Now, use dict as an aggregate
            let results = plan_and_collect(
                &mut ctx,
                "SELECT val, count(distinct dict) FROM t GROUP BY val",
            )
            .await
            .expect("ran plan correctly");

            let expected = vec![
                "+-----+------------------------+",
                "| val | COUNT(DISTINCT t.dict) |",
                "+-----+------------------------+",
                "| 1   | 2                      |",
                "| 2   | 2                      |",
                "| 4   | 1                      |",
                "+-----+------------------------+",
            ];
            assert_batches_sorted_eq!(expected, &results);
        }

        run_test_case::<i8>().await;
        run_test_case::<i16>().await;
        run_test_case::<i32>().await;
        run_test_case::<i64>().await;
        run_test_case::<u8>().await;
        run_test_case::<u16>().await;
        run_test_case::<u32>().await;
        run_test_case::<u64>().await;
    }

    async fn run_count_distinct_integers_aggregated_scenario(
        partitions: Vec<Vec<(&str, u64)>>,
    ) -> Result<Vec<RecordBatch>> {
        let tmp_dir = TempDir::new()?;
        let mut ctx = ExecutionContext::new();
        let schema = Arc::new(Schema::new(vec![
            Field::new("c_group", DataType::Utf8, false),
            Field::new("c_int8", DataType::Int8, false),
            Field::new("c_int16", DataType::Int16, false),
            Field::new("c_int32", DataType::Int32, false),
            Field::new("c_int64", DataType::Int64, false),
            Field::new("c_uint8", DataType::UInt8, false),
            Field::new("c_uint16", DataType::UInt16, false),
            Field::new("c_uint32", DataType::UInt32, false),
            Field::new("c_uint64", DataType::UInt64, false),
        ]));

        for (i, partition) in partitions.iter().enumerate() {
            let filename = format!("partition-{}.csv", i);
            let file_path = tmp_dir.path().join(&filename);
            let mut file = File::create(file_path)?;
            for row in partition {
                let row_str = format!(
                    "{},{}\n",
                    row.0,
                    // Populate values for each of the integer fields in the
                    // schema.
                    (0..8)
                        .map(|_| { row.1.to_string() })
                        .collect::<Vec<_>>()
                        .join(","),
                );
                file.write_all(row_str.as_bytes())?;
            }
        }
        ctx.register_csv(
            "test",
            tmp_dir.path().to_str().unwrap(),
            CsvReadOptions::new().schema(&schema).has_header(false),
        )
        .await?;

        let results = plan_and_collect(
            &mut ctx,
            "
              SELECT
                c_group,
                COUNT(c_uint64),
                COUNT(DISTINCT c_int8),
                COUNT(DISTINCT c_int16),
                COUNT(DISTINCT c_int32),
                COUNT(DISTINCT c_int64),
                COUNT(DISTINCT c_uint8),
                COUNT(DISTINCT c_uint16),
                COUNT(DISTINCT c_uint32),
                COUNT(DISTINCT c_uint64)
              FROM test
              GROUP BY c_group
            ",
        )
        .await?;

        Ok(results)
    }

    #[tokio::test]
    async fn count_distinct_integers_aggregated_single_partition() -> Result<()> {
        let partitions = vec![
            // The first member of each tuple will be the value for the
            // `c_group` column, and the second member will be the value for
            // each of the int/uint fields.
            vec![
                ("a", 1),
                ("a", 1),
                ("a", 2),
                ("b", 9),
                ("c", 9),
                ("c", 10),
                ("c", 9),
            ],
        ];

        let results = run_count_distinct_integers_aggregated_scenario(partitions).await?;

        let expected = vec![
            "+---------+----------------------+-----------------------------+------------------------------+------------------------------+------------------------------+------------------------------+-------------------------------+-------------------------------+-------------------------------+",
            "| c_group | COUNT(test.c_uint64) | COUNT(DISTINCT test.c_int8) | COUNT(DISTINCT test.c_int16) | COUNT(DISTINCT test.c_int32) | COUNT(DISTINCT test.c_int64) | COUNT(DISTINCT test.c_uint8) | COUNT(DISTINCT test.c_uint16) | COUNT(DISTINCT test.c_uint32) | COUNT(DISTINCT test.c_uint64) |",
            "+---------+----------------------+-----------------------------+------------------------------+------------------------------+------------------------------+------------------------------+-------------------------------+-------------------------------+-------------------------------+",
            "| a       | 3                    | 2                           | 2                            | 2                            | 2                            | 2                            | 2                             | 2                             | 2                             |",
            "| b       | 1                    | 1                           | 1                            | 1                            | 1                            | 1                            | 1                             | 1                             | 1                             |",
            "| c       | 3                    | 2                           | 2                            | 2                            | 2                            | 2                            | 2                             | 2                             | 2                             |",
            "+---------+----------------------+-----------------------------+------------------------------+------------------------------+------------------------------+------------------------------+-------------------------------+-------------------------------+-------------------------------+",
        ];
        assert_batches_sorted_eq!(expected, &results);

        Ok(())
    }

    #[tokio::test]
    async fn count_distinct_integers_aggregated_multiple_partitions() -> Result<()> {
        let partitions = vec![
            // The first member of each tuple will be the value for the
            // `c_group` column, and the second member will be the value for
            // each of the int/uint fields.
            vec![("a", 1), ("a", 1), ("a", 2), ("b", 9), ("c", 9)],
            vec![("a", 1), ("a", 3), ("b", 8), ("b", 9), ("b", 10), ("b", 11)],
        ];

        let results = run_count_distinct_integers_aggregated_scenario(partitions).await?;

        let expected = vec![
            "+---------+----------------------+-----------------------------+------------------------------+------------------------------+------------------------------+------------------------------+-------------------------------+-------------------------------+-------------------------------+",
            "| c_group | COUNT(test.c_uint64) | COUNT(DISTINCT test.c_int8) | COUNT(DISTINCT test.c_int16) | COUNT(DISTINCT test.c_int32) | COUNT(DISTINCT test.c_int64) | COUNT(DISTINCT test.c_uint8) | COUNT(DISTINCT test.c_uint16) | COUNT(DISTINCT test.c_uint32) | COUNT(DISTINCT test.c_uint64) |",
            "+---------+----------------------+-----------------------------+------------------------------+------------------------------+------------------------------+------------------------------+-------------------------------+-------------------------------+-------------------------------+",
            "| a       | 5                    | 3                           | 3                            | 3                            | 3                            | 3                            | 3                             | 3                             | 3                             |",
            "| b       | 5                    | 4                           | 4                            | 4                            | 4                            | 4                            | 4                             | 4                             | 4                             |",
            "| c       | 1                    | 1                           | 1                            | 1                            | 1                            | 1                            | 1                             | 1                             | 1                             |",
            "+---------+----------------------+-----------------------------+------------------------------+------------------------------+------------------------------+------------------------------+-------------------------------+-------------------------------+-------------------------------+",
        ];
        assert_batches_sorted_eq!(expected, &results);

        Ok(())
    }

    #[tokio::test]
    async fn aggregate_with_alias() -> Result<()> {
        let tmp_dir = TempDir::new()?;
        let ctx = create_ctx(&tmp_dir, 1).await?;

        let schema = Arc::new(Schema::new(vec![
            Field::new("c1", DataType::Utf8, false),
            Field::new("c2", DataType::UInt32, false),
        ]));

        let plan = LogicalPlanBuilder::scan_empty(None, schema.as_ref(), None)?
            .aggregate(vec![col("c1")], vec![sum(col("c2"))])?
            .project(vec![col("c1"), sum(col("c2")).alias("total_salary")])?
            .build()?;

        let plan = ctx.optimize(&plan)?;

        let physical_plan = ctx.create_physical_plan(&Arc::new(plan)).await?;
        assert_eq!("c1", physical_plan.schema().field(0).name().as_str());
        assert_eq!(
            "total_salary",
            physical_plan.schema().field(1).name().as_str()
        );
        Ok(())
    }

    #[tokio::test]
    async fn limit() -> Result<()> {
        let tmp_dir = TempDir::new()?;
        let mut ctx = create_ctx(&tmp_dir, 1).await?;
        ctx.register_table("t", test::table_with_sequence(1, 1000).unwrap())
            .unwrap();

        let results =
            plan_and_collect(&mut ctx, "SELECT i FROM t ORDER BY i DESC limit 3")
                .await
                .unwrap();

        let expected = vec![
            "+------+", "| i    |", "+------+", "| 1000 |", "| 999  |", "| 998  |",
            "+------+",
        ];

        assert_batches_eq!(expected, &results);

        let results = plan_and_collect(&mut ctx, "SELECT i FROM t ORDER BY i limit 3")
            .await
            .unwrap();

        let expected = vec![
            "+---+", "| i |", "+---+", "| 1 |", "| 2 |", "| 3 |", "+---+",
        ];

        assert_batches_eq!(expected, &results);

        let results = plan_and_collect(&mut ctx, "SELECT i FROM t limit 3")
            .await
            .unwrap();

        // the actual rows are not guaranteed, so only check the count (should be 3)
        let num_rows: usize = results.into_iter().map(|b| b.num_rows()).sum();
        assert_eq!(num_rows, 3);

        Ok(())
    }

    #[tokio::test]
    async fn limit_multi_partitions() -> Result<()> {
        let tmp_dir = TempDir::new()?;
        let mut ctx = create_ctx(&tmp_dir, 1).await?;

        let partitions = vec![
            vec![test::make_partition(0)],
            vec![test::make_partition(1)],
            vec![test::make_partition(2)],
            vec![test::make_partition(3)],
            vec![test::make_partition(4)],
            vec![test::make_partition(5)],
        ];
        let schema = partitions[0][0].schema().clone();
        let provider = Arc::new(MemTable::try_new(schema, partitions).unwrap());

        ctx.register_table("t", provider).unwrap();

        // select all rows
        let results = plan_and_collect(&mut ctx, "SELECT i FROM t").await.unwrap();

        let num_rows: usize = results.into_iter().map(|b| b.num_rows()).sum();
        assert_eq!(num_rows, 15);

        for limit in 1..10 {
            let query = format!("SELECT i FROM t limit {}", limit);
            let results = plan_and_collect(&mut ctx, &query).await.unwrap();

            let num_rows: usize = results.into_iter().map(|b| b.num_rows()).sum();
            assert_eq!(num_rows, limit, "mismatch with query {}", query);
        }

        Ok(())
    }

    #[tokio::test]
    async fn case_sensitive_identifiers_functions() {
        let mut ctx = ExecutionContext::new();
        ctx.register_table("t", test::table_with_sequence(1, 1).unwrap())
            .unwrap();

        let expected = vec![
            "+-----------+",
            "| sqrt(t.i) |",
            "+-----------+",
            "| 1         |",
            "+-----------+",
        ];

        let results = plan_and_collect(&mut ctx, "SELECT sqrt(i) FROM t")
            .await
            .unwrap();

        assert_batches_sorted_eq!(expected, &results);

        let results = plan_and_collect(&mut ctx, "SELECT SQRT(i) FROM t")
            .await
            .unwrap();
        assert_batches_sorted_eq!(expected, &results);

        // Using double quotes allows specifying the function name with capitalization
        let err = plan_and_collect(&mut ctx, "SELECT \"SQRT\"(i) FROM t")
            .await
            .unwrap_err();
        assert_eq!(
            err.to_string(),
            "Error during planning: Invalid function 'SQRT'"
        );

        let results = plan_and_collect(&mut ctx, "SELECT \"sqrt\"(i) FROM t")
            .await
            .unwrap();
        assert_batches_sorted_eq!(expected, &results);
    }

    #[tokio::test]
    async fn case_builtin_math_expression() {
        let mut ctx = ExecutionContext::new();

        let type_values = vec![
            (
                DataType::Int8,
                Arc::new(Int8Array::from_values(vec![1])) as ArrayRef,
            ),
            (
                DataType::Int16,
                Arc::new(Int16Array::from_values(vec![1])) as ArrayRef,
            ),
            (
                DataType::Int32,
                Arc::new(Int32Array::from_values(vec![1])) as ArrayRef,
            ),
            (
                DataType::Int64,
                Arc::new(Int64Array::from_values(vec![1])) as ArrayRef,
            ),
            (
                DataType::UInt8,
                Arc::new(UInt8Array::from_values(vec![1])) as ArrayRef,
            ),
            (
                DataType::UInt16,
                Arc::new(UInt16Array::from_values(vec![1])) as ArrayRef,
            ),
            (
                DataType::UInt32,
                Arc::new(UInt32Array::from_values(vec![1])) as ArrayRef,
            ),
            (
                DataType::UInt64,
                Arc::new(UInt64Array::from_values(vec![1])) as ArrayRef,
            ),
            (
                DataType::Float32,
                Arc::new(Float32Array::from_values(vec![1.0_f32])) as ArrayRef,
            ),
            (
                DataType::Float64,
                Arc::new(Float64Array::from_values(vec![1.0_f64])) as ArrayRef,
            ),
        ];

        for (data_type, array) in type_values.iter() {
            let schema =
                Arc::new(Schema::new(vec![Field::new("v", data_type.clone(), false)]));
            let batch =
                RecordBatch::try_new(schema.clone(), vec![array.clone()]).unwrap();
            let provider = MemTable::try_new(schema, vec![vec![batch]]).unwrap();
            ctx.deregister_table("t").unwrap();
            ctx.register_table("t", Arc::new(provider)).unwrap();
            let expected = vec![
                "+-----------+",
                "| sqrt(t.v) |",
                "+-----------+",
                "| 1         |",
                "+-----------+",
            ];
            let results = plan_and_collect(&mut ctx, "SELECT sqrt(v) FROM t")
                .await
                .unwrap();

            assert_batches_sorted_eq!(expected, &results);
        }
    }

    #[tokio::test]
    async fn case_sensitive_identifiers_user_defined_functions() -> Result<()> {
        let mut ctx = ExecutionContext::new();
        ctx.register_table("t", test::table_with_sequence(1, 1).unwrap())
            .unwrap();

        let myfunc = |args: &[ArrayRef]| Ok(Arc::clone(&args[0]));
        let myfunc = make_scalar_function(myfunc);

        ctx.register_udf(create_udf(
            "MY_FUNC",
            vec![DataType::Int32],
            Arc::new(DataType::Int32),
            Volatility::Immutable,
            myfunc,
        ));

        // doesn't work as it was registered with non lowercase
        let err = plan_and_collect(&mut ctx, "SELECT MY_FUNC(i) FROM t")
            .await
            .unwrap_err();
        assert_eq!(
            err.to_string(),
            "Error during planning: Invalid function \'my_func\'"
        );

        // Can call it if you put quotes
        let result = plan_and_collect(&mut ctx, "SELECT \"MY_FUNC\"(i) FROM t").await?;

        let expected = vec![
            "+--------------+",
            "| MY_FUNC(t.i) |",
            "+--------------+",
            "| 1            |",
            "+--------------+",
        ];
        assert_batches_eq!(expected, &result);

        Ok(())
    }

    #[tokio::test]
    async fn case_sensitive_identifiers_aggregates() {
        let mut ctx = ExecutionContext::new();
        ctx.register_table("t", test::table_with_sequence(1, 1).unwrap())
            .unwrap();

        let expected = vec![
            "+----------+",
            "| MAX(t.i) |",
            "+----------+",
            "| 1        |",
            "+----------+",
        ];

        let results = plan_and_collect(&mut ctx, "SELECT max(i) FROM t")
            .await
            .unwrap();

        assert_batches_sorted_eq!(expected, &results);

        let results = plan_and_collect(&mut ctx, "SELECT MAX(i) FROM t")
            .await
            .unwrap();
        assert_batches_sorted_eq!(expected, &results);

        // Using double quotes allows specifying the function name with capitalization
        let err = plan_and_collect(&mut ctx, "SELECT \"MAX\"(i) FROM t")
            .await
            .unwrap_err();
        assert_eq!(
            err.to_string(),
            "Error during planning: Invalid function 'MAX'"
        );

        let results = plan_and_collect(&mut ctx, "SELECT \"max\"(i) FROM t")
            .await
            .unwrap();
        assert_batches_sorted_eq!(expected, &results);
    }

    #[tokio::test]
    async fn case_sensitive_identifiers_user_defined_aggregates() -> Result<()> {
        let mut ctx = ExecutionContext::new();
        ctx.register_table("t", test::table_with_sequence(1, 1).unwrap())
            .unwrap();

        // Note capitalizaton
        let my_avg = create_udaf(
            "MY_AVG",
            DataType::Float64,
            Arc::new(DataType::Float64),
            Volatility::Immutable,
            Arc::new(|| Ok(Box::new(AvgAccumulator::try_new(&DataType::Float64)?))),
            Arc::new(vec![DataType::UInt64, DataType::Float64]),
        );

        ctx.register_udaf(my_avg);

        // doesn't work as it was registered as non lowercase
        let err = plan_and_collect(&mut ctx, "SELECT MY_AVG(i) FROM t")
            .await
            .unwrap_err();
        assert_eq!(
            err.to_string(),
            "Error during planning: Invalid function \'my_avg\'"
        );

        // Can call it if you put quotes
        let result = plan_and_collect(&mut ctx, "SELECT \"MY_AVG\"(i) FROM t").await?;

        let expected = vec![
            "+-------------+",
            "| MY_AVG(t.i) |",
            "+-------------+",
            "| 1           |",
            "+-------------+",
        ];
        assert_batches_eq!(expected, &result);

        Ok(())
    }

    #[tokio::test]
    async fn write_csv_results() -> Result<()> {
        // create partitioned input file and context
        let tmp_dir = TempDir::new()?;
        let mut ctx = create_ctx(&tmp_dir, 4).await?;

        // execute a simple query and write the results to CSV
        let out_dir = tmp_dir.as_ref().to_str().unwrap().to_string() + "/out";
        write_csv(&mut ctx, "SELECT c1, c2 FROM test", &out_dir).await?;

        // create a new context and verify that the results were saved to a partitioned csv file
        let mut ctx = ExecutionContext::new();

        let schema = Arc::new(Schema::new(vec![
            Field::new("c1", DataType::UInt32, false),
            Field::new("c2", DataType::UInt64, false),
        ]));

        // register each partition as well as the top level dir
        let csv_read_option = CsvReadOptions::new().schema(&schema);
        ctx.register_csv("part0", &format!("{}/part-0.csv", out_dir), csv_read_option)
            .await?;
        ctx.register_csv("allparts", &out_dir, csv_read_option)
            .await?;

        let part0 = plan_and_collect(&mut ctx, "SELECT c1, c2 FROM part0").await?;
        let allparts = plan_and_collect(&mut ctx, "SELECT c1, c2 FROM allparts").await?;

        let allparts_count: usize = allparts.iter().map(|batch| batch.num_rows()).sum();

        assert_eq!(part0[0].schema(), allparts[0].schema());

        assert_eq!(allparts_count, 40);

        Ok(())
    }

    #[tokio::test]
    async fn write_parquet_results() -> Result<()> {
        // create partitioned input file and context
        let tmp_dir = TempDir::new()?;
        let mut ctx = create_ctx(&tmp_dir, 4).await?;

        // execute a simple query and write the results to CSV
        let out_dir = tmp_dir.as_ref().to_str().unwrap().to_string() + "/out";
        write_parquet(&mut ctx, "SELECT c1, c2 FROM test", &out_dir).await?;

        // create a new context and verify that the results were saved to a partitioned csv file
        let mut ctx = ExecutionContext::new();

        // register each partition as well as the top level dir
        ctx.register_parquet("part0", &format!("{}/part-0.parquet", out_dir))
            .await?;
        ctx.register_parquet("part1", &format!("{}/part-1.parquet", out_dir))
            .await?;
        ctx.register_parquet("part2", &format!("{}/part-2.parquet", out_dir))
            .await?;
        ctx.register_parquet("part3", &format!("{}/part-3.parquet", out_dir))
            .await?;
        ctx.register_parquet("allparts", &out_dir).await?;

        let part0 = plan_and_collect(&mut ctx, "SELECT c1, c2 FROM part0").await?;
        let allparts = plan_and_collect(&mut ctx, "SELECT c1, c2 FROM allparts").await?;

        let allparts_count: usize = allparts.iter().map(|batch| batch.num_rows()).sum();

        assert_eq!(part0[0].schema(), allparts[0].schema());

        assert_eq!(allparts_count, 40);

        Ok(())
    }

    #[tokio::test]
    async fn query_csv_with_custom_partition_extension() -> Result<()> {
        let tmp_dir = TempDir::new()?;

        // The main stipulation of this test: use a file extension that isn't .csv.
        let file_extension = ".tst";

        let mut ctx = ExecutionContext::new();
        let schema = populate_csv_partitions(&tmp_dir, 2, file_extension)?;
        ctx.register_csv(
            "test",
            tmp_dir.path().to_str().unwrap(),
            CsvReadOptions::new()
                .schema(&schema)
                .file_extension(file_extension),
        )
        .await?;
        let results =
            plan_and_collect(&mut ctx, "SELECT SUM(c1), SUM(c2), COUNT(*) FROM test")
                .await?;

        assert_eq!(results.len(), 1);
        let expected = vec![
            "+--------------+--------------+-----------------+",
            "| SUM(test.c1) | SUM(test.c2) | COUNT(UInt8(1)) |",
            "+--------------+--------------+-----------------+",
            "| 10           | 110          | 20              |",
            "+--------------+--------------+-----------------+",
        ];
        assert_batches_eq!(expected, &results);

        Ok(())
    }

    #[tokio::test]
    async fn send_context_to_threads() -> Result<()> {
        // ensure ExecutionContexts can be used in a multi-threaded
        // environment. Usecase is for concurrent planing.
        let tmp_dir = TempDir::new()?;
        let partition_count = 4;
        let ctx = Arc::new(Mutex::new(create_ctx(&tmp_dir, partition_count).await?));

        let threads: Vec<JoinHandle<Result<_>>> = (0..2)
            .map(|_| ctx.clone())
            .map(|ctx_clone| {
                thread::spawn(move || {
                    let ctx = ctx_clone.lock().expect("Locked context");
                    // Ensure we can create logical plan code on a separate thread.
                    ctx.create_logical_plan(
                        "SELECT c1, c2 FROM test WHERE c1 > 0 AND c1 < 3",
                    )
                })
            })
            .collect();

        for thread in threads {
            thread.join().expect("Failed to join thread")?;
        }
        Ok(())
    }

    #[tokio::test]
    async fn ctx_sql_should_optimize_plan() -> Result<()> {
        let mut ctx = ExecutionContext::new();
        let plan1 = ctx
            .create_logical_plan("SELECT * FROM (SELECT 1) AS one WHERE TRUE AND TRUE")?;

        let opt_plan1 = ctx.optimize(&plan1)?;

        let plan2 = ctx
            .sql("SELECT * FROM (SELECT 1) AS one WHERE TRUE AND TRUE")
            .await?;

        assert_eq!(
            format!("{:?}", opt_plan1),
            format!("{:?}", plan2.to_logical_plan())
        );

        Ok(())
    }

    #[tokio::test]
    async fn scalar_udf() -> Result<()> {
        let schema = Schema::new(vec![
            Field::new("a", DataType::Int32, false),
            Field::new("b", DataType::Int32, false),
        ]);

        let batch = RecordBatch::try_new(
            Arc::new(schema.clone()),
            vec![
                Arc::new(Int32Array::from_slice(&[1, 10, 10, 100])),
                Arc::new(Int32Array::from_slice(&[2, 12, 12, 120])),
            ],
        )?;

        let mut ctx = ExecutionContext::new();

        let provider = MemTable::try_new(Arc::new(schema), vec![vec![batch]])?;
        ctx.register_table("t", Arc::new(provider))?;

        let myfunc = |args: &[ArrayRef]| {
            let l = &args[0]
                .as_any()
                .downcast_ref::<Int32Array>()
                .expect("cast failed");
            let r = &args[1]
                .as_any()
                .downcast_ref::<Int32Array>()
                .expect("cast failed");
            Ok(Arc::new(add(l, r)) as ArrayRef)
        };
        let myfunc = make_scalar_function(myfunc);

        ctx.register_udf(create_udf(
            "my_add",
            vec![DataType::Int32, DataType::Int32],
            Arc::new(DataType::Int32),
            Volatility::Immutable,
            myfunc,
        ));

        // from here on, we may be in a different scope. We would still like to be able
        // to call UDFs.

        let t = ctx.table("t")?;

        let plan = LogicalPlanBuilder::from(t.to_logical_plan())
            .project(vec![
                col("a"),
                col("b"),
                ctx.udf("my_add")?.call(vec![col("a"), col("b")]),
            ])?
            .build()?;

        assert_eq!(
            format!("{:?}", plan),
            "Projection: #t.a, #t.b, my_add(#t.a, #t.b)\n  TableScan: t projection=None"
        );

        let plan = ctx.optimize(&plan)?;
        let plan = ctx.create_physical_plan(&plan).await?;
        let result = collect(plan).await?;

        let expected = vec![
            "+-----+-----+-----------------+",
            "| a   | b   | my_add(t.a,t.b) |",
            "+-----+-----+-----------------+",
            "| 1   | 2   | 3               |",
            "| 10  | 12  | 22              |",
            "| 10  | 12  | 22              |",
            "| 100 | 120 | 220             |",
            "+-----+-----+-----------------+",
        ];
        assert_batches_eq!(expected, &result);

        let batch = &result[0];
        let a = batch
            .column(0)
            .as_any()
            .downcast_ref::<Int32Array>()
            .expect("failed to cast a");
        let b = batch
            .column(1)
            .as_any()
            .downcast_ref::<Int32Array>()
            .expect("failed to cast b");
        let sum = batch
            .column(2)
            .as_any()
            .downcast_ref::<Int32Array>()
            .expect("failed to cast sum");

        assert_eq!(4, a.len());
        assert_eq!(4, b.len());
        assert_eq!(4, sum.len());
        for i in 0..sum.len() {
            assert_eq!(a.value(i) + b.value(i), sum.value(i));
        }

        ctx.deregister_table("t")?;

        Ok(())
    }

    #[tokio::test]
    async fn simple_avg() -> Result<()> {
        let schema = Schema::new(vec![Field::new("a", DataType::Int32, false)]);

        let batch1 = RecordBatch::try_new(
            Arc::new(schema.clone()),
            vec![Arc::new(Int32Array::from_slice(&[1, 2, 3]))],
        )?;
        let batch2 = RecordBatch::try_new(
            Arc::new(schema.clone()),
            vec![Arc::new(Int32Array::from_slice(&[4, 5]))],
        )?;

        let mut ctx = ExecutionContext::new();

        let provider =
            MemTable::try_new(Arc::new(schema), vec![vec![batch1], vec![batch2]])?;
        ctx.register_table("t", Arc::new(provider))?;

        let result = plan_and_collect(&mut ctx, "SELECT AVG(a) FROM t").await?;

        let batch = &result[0];
        assert_eq!(1, batch.num_columns());
        assert_eq!(1, batch.num_rows());

        let values = batch
            .column(0)
            .as_any()
            .downcast_ref::<Float64Array>()
            .expect("failed to cast version");
        assert_eq!(values.len(), 1);
        // avg(1,2,3,4,5) = 3.0
        assert_eq!(values.value(0), 3.0_f64);
        Ok(())
    }

    /// tests the creation, registration and usage of a UDAF
    #[tokio::test]
    async fn simple_udaf() -> Result<()> {
        let schema = Schema::new(vec![Field::new("a", DataType::Int32, false)]);

        let batch1 = RecordBatch::try_new(
            Arc::new(schema.clone()),
            vec![Arc::new(Int32Array::from_slice(&[1, 2, 3]))],
        )?;
        let batch2 = RecordBatch::try_new(
            Arc::new(schema.clone()),
            vec![Arc::new(Int32Array::from_slice(&[4, 5]))],
        )?;

        let mut ctx = ExecutionContext::new();

        let provider =
            MemTable::try_new(Arc::new(schema), vec![vec![batch1], vec![batch2]])?;
        ctx.register_table("t", Arc::new(provider))?;

        // define a udaf, using a DataFusion's accumulator
        let my_avg = create_udaf(
            "my_avg",
            DataType::Float64,
            Arc::new(DataType::Float64),
            Volatility::Immutable,
            Arc::new(|| Ok(Box::new(AvgAccumulator::try_new(&DataType::Float64)?))),
            Arc::new(vec![DataType::UInt64, DataType::Float64]),
        );

        ctx.register_udaf(my_avg);

        let result = plan_and_collect(&mut ctx, "SELECT MY_AVG(a) FROM t").await?;

        let expected = vec![
            "+-------------+",
            "| my_avg(t.a) |",
            "+-------------+",
            "| 3           |",
            "+-------------+",
        ];
        assert_batches_eq!(expected, &result);

        Ok(())
    }

    #[tokio::test]
    async fn custom_query_planner() -> Result<()> {
        let mut ctx = ExecutionContext::with_config(
            ExecutionConfig::new().with_query_planner(Arc::new(MyQueryPlanner {})),
        );

        let df = ctx.sql("SELECT 1").await?;
        df.collect().await.expect_err("query not supported");
        Ok(())
    }

    #[tokio::test]
    async fn information_schema_tables_not_exist_by_default() {
        let mut ctx = ExecutionContext::new();

        let err = plan_and_collect(&mut ctx, "SELECT * from information_schema.tables")
            .await
            .unwrap_err();
        assert_eq!(
            err.to_string(),
            "Error during planning: Table or CTE with name 'information_schema.tables' not found"
        );
    }

    #[tokio::test]
    async fn information_schema_tables_no_tables() {
        let mut ctx = ExecutionContext::with_config(
            ExecutionConfig::new().with_information_schema(true),
        );

        let result =
            plan_and_collect(&mut ctx, "SELECT * from information_schema.tables")
                .await
                .unwrap();

        let expected = vec![
            "+---------------+--------------------+------------+------------+",
            "| table_catalog | table_schema       | table_name | table_type |",
            "+---------------+--------------------+------------+------------+",
            "| datafusion    | information_schema | columns    | VIEW       |",
            "| datafusion    | information_schema | tables     | VIEW       |",
            "+---------------+--------------------+------------+------------+",
        ];
        assert_batches_sorted_eq!(expected, &result);
    }

    #[tokio::test]
    async fn information_schema_tables_tables_default_catalog() {
        let mut ctx = ExecutionContext::with_config(
            ExecutionConfig::new().with_information_schema(true),
        );

        // Now, register an empty table
        ctx.register_table("t", test::table_with_sequence(1, 1).unwrap())
            .unwrap();

        let result =
            plan_and_collect(&mut ctx, "SELECT * from information_schema.tables")
                .await
                .unwrap();

        let expected = vec![
            "+---------------+--------------------+------------+------------+",
            "| table_catalog | table_schema       | table_name | table_type |",
            "+---------------+--------------------+------------+------------+",
            "| datafusion    | information_schema | tables     | VIEW       |",
            "| datafusion    | information_schema | columns    | VIEW       |",
            "| datafusion    | public             | t          | BASE TABLE |",
            "+---------------+--------------------+------------+------------+",
        ];
        assert_batches_sorted_eq!(expected, &result);

        // Newly added tables should appear
        ctx.register_table("t2", test::table_with_sequence(1, 1).unwrap())
            .unwrap();

        let result =
            plan_and_collect(&mut ctx, "SELECT * from information_schema.tables")
                .await
                .unwrap();

        let expected = vec![
            "+---------------+--------------------+------------+------------+",
            "| table_catalog | table_schema       | table_name | table_type |",
            "+---------------+--------------------+------------+------------+",
            "| datafusion    | information_schema | columns    | VIEW       |",
            "| datafusion    | information_schema | tables     | VIEW       |",
            "| datafusion    | public             | t          | BASE TABLE |",
            "| datafusion    | public             | t2         | BASE TABLE |",
            "+---------------+--------------------+------------+------------+",
        ];
        assert_batches_sorted_eq!(expected, &result);
    }

    #[tokio::test]
    async fn information_schema_tables_tables_with_multiple_catalogs() {
        let mut ctx = ExecutionContext::with_config(
            ExecutionConfig::new().with_information_schema(true),
        );
        let catalog = MemoryCatalogProvider::new();
        let schema = MemorySchemaProvider::new();
        schema
            .register_table("t1".to_owned(), test::table_with_sequence(1, 1).unwrap())
            .unwrap();
        schema
            .register_table("t2".to_owned(), test::table_with_sequence(1, 1).unwrap())
            .unwrap();
        catalog.register_schema("my_schema", Arc::new(schema));
        ctx.register_catalog("my_catalog", Arc::new(catalog));

        let catalog = MemoryCatalogProvider::new();
        let schema = MemorySchemaProvider::new();
        schema
            .register_table("t3".to_owned(), test::table_with_sequence(1, 1).unwrap())
            .unwrap();
        catalog.register_schema("my_other_schema", Arc::new(schema));
        ctx.register_catalog("my_other_catalog", Arc::new(catalog));

        let result =
            plan_and_collect(&mut ctx, "SELECT * from information_schema.tables")
                .await
                .unwrap();

        let expected = vec![
            "+------------------+--------------------+------------+------------+",
            "| table_catalog    | table_schema       | table_name | table_type |",
            "+------------------+--------------------+------------+------------+",
            "| datafusion       | information_schema | columns    | VIEW       |",
            "| datafusion       | information_schema | tables     | VIEW       |",
            "| my_catalog       | information_schema | columns    | VIEW       |",
            "| my_catalog       | information_schema | tables     | VIEW       |",
            "| my_catalog       | my_schema          | t1         | BASE TABLE |",
            "| my_catalog       | my_schema          | t2         | BASE TABLE |",
            "| my_other_catalog | information_schema | columns    | VIEW       |",
            "| my_other_catalog | information_schema | tables     | VIEW       |",
            "| my_other_catalog | my_other_schema    | t3         | BASE TABLE |",
            "+------------------+--------------------+------------+------------+",
        ];
        assert_batches_sorted_eq!(expected, &result);
    }

    #[tokio::test]
    async fn information_schema_tables_table_types() {
        struct TestTable(TableType);

        #[async_trait]
        impl TableProvider for TestTable {
            fn as_any(&self) -> &dyn std::any::Any {
                self
            }

            fn table_type(&self) -> TableType {
                self.0
            }

            fn schema(&self) -> SchemaRef {
                unimplemented!()
            }

            async fn scan(
                &self,
                _: &Option<Vec<usize>>,
                _: usize,
                _: &[Expr],
                _: Option<usize>,
            ) -> Result<Arc<dyn ExecutionPlan>> {
                unimplemented!()
            }
        }

        let mut ctx = ExecutionContext::with_config(
            ExecutionConfig::new().with_information_schema(true),
        );

        ctx.register_table("physical", Arc::new(TestTable(TableType::Base)))
            .unwrap();
        ctx.register_table("query", Arc::new(TestTable(TableType::View)))
            .unwrap();
        ctx.register_table("temp", Arc::new(TestTable(TableType::Temporary)))
            .unwrap();

        let result =
            plan_and_collect(&mut ctx, "SELECT * from information_schema.tables")
                .await
                .unwrap();

        let expected = vec![
            "+---------------+--------------------+------------+-----------------+",
            "| table_catalog | table_schema       | table_name | table_type      |",
            "+---------------+--------------------+------------+-----------------+",
            "| datafusion    | information_schema | tables     | VIEW            |",
            "| datafusion    | information_schema | columns    | VIEW            |",
            "| datafusion    | public             | physical   | BASE TABLE      |",
            "| datafusion    | public             | query      | VIEW            |",
            "| datafusion    | public             | temp       | LOCAL TEMPORARY |",
            "+---------------+--------------------+------------+-----------------+",
        ];
        assert_batches_sorted_eq!(expected, &result);
    }

    #[tokio::test]
    async fn information_schema_show_tables_no_information_schema() {
        let mut ctx = ExecutionContext::with_config(ExecutionConfig::new());

        ctx.register_table("t", test::table_with_sequence(1, 1).unwrap())
            .unwrap();

        // use show tables alias
        let err = plan_and_collect(&mut ctx, "SHOW TABLES").await.unwrap_err();

        assert_eq!(err.to_string(), "Error during planning: SHOW TABLES is not supported unless information_schema is enabled");
    }

    #[tokio::test]
    async fn information_schema_show_tables() {
        let mut ctx = ExecutionContext::with_config(
            ExecutionConfig::new().with_information_schema(true),
        );

        ctx.register_table("t", test::table_with_sequence(1, 1).unwrap())
            .unwrap();

        // use show tables alias
        let result = plan_and_collect(&mut ctx, "SHOW TABLES").await.unwrap();

        let expected = vec![
            "+---------------+--------------------+------------+------------+",
            "| table_catalog | table_schema       | table_name | table_type |",
            "+---------------+--------------------+------------+------------+",
            "| datafusion    | information_schema | columns    | VIEW       |",
            "| datafusion    | information_schema | tables     | VIEW       |",
            "| datafusion    | public             | t          | BASE TABLE |",
            "+---------------+--------------------+------------+------------+",
        ];
        assert_batches_sorted_eq!(expected, &result);

        let result = plan_and_collect(&mut ctx, "SHOW tables").await.unwrap();

        assert_batches_sorted_eq!(expected, &result);
    }

    #[tokio::test]
    async fn information_schema_show_columns_no_information_schema() {
        let mut ctx = ExecutionContext::with_config(ExecutionConfig::new());

        ctx.register_table("t", test::table_with_sequence(1, 1).unwrap())
            .unwrap();

        let err = plan_and_collect(&mut ctx, "SHOW COLUMNS FROM t")
            .await
            .unwrap_err();

        assert_eq!(err.to_string(), "Error during planning: SHOW COLUMNS is not supported unless information_schema is enabled");
    }

    #[tokio::test]
    async fn information_schema_show_columns_like_where() {
        let mut ctx = ExecutionContext::with_config(ExecutionConfig::new());

        ctx.register_table("t", test::table_with_sequence(1, 1).unwrap())
            .unwrap();

        let expected =
            "Error during planning: SHOW COLUMNS with WHERE or LIKE is not supported";

        let err = plan_and_collect(&mut ctx, "SHOW COLUMNS FROM t LIKE 'f'")
            .await
            .unwrap_err();
        assert_eq!(err.to_string(), expected);

        let err =
            plan_and_collect(&mut ctx, "SHOW COLUMNS FROM t WHERE column_name = 'bar'")
                .await
                .unwrap_err();
        assert_eq!(err.to_string(), expected);
    }

    #[tokio::test]
    async fn information_schema_show_columns() {
        let mut ctx = ExecutionContext::with_config(
            ExecutionConfig::new().with_information_schema(true),
        );

        ctx.register_table("t", test::table_with_sequence(1, 1).unwrap())
            .unwrap();

        let result = plan_and_collect(&mut ctx, "SHOW COLUMNS FROM t")
            .await
            .unwrap();

        let expected = vec![
            "+---------------+--------------+------------+-------------+-----------+-------------+",
            "| table_catalog | table_schema | table_name | column_name | data_type | is_nullable |",
            "+---------------+--------------+------------+-------------+-----------+-------------+",
            "| datafusion    | public       | t          | i           | Int32     | YES         |",
            "+---------------+--------------+------------+-------------+-----------+-------------+",
        ];
        assert_batches_sorted_eq!(expected, &result);

        let result = plan_and_collect(&mut ctx, "SHOW columns from t")
            .await
            .unwrap();
        assert_batches_sorted_eq!(expected, &result);

        // This isn't ideal but it is consistent behavior for `SELECT * from T`
        let err = plan_and_collect(&mut ctx, "SHOW columns from T")
            .await
            .unwrap_err();
        assert_eq!(
            err.to_string(),
            "Error during planning: Unknown relation for SHOW COLUMNS: T"
        );
    }

    // test errors with WHERE and LIKE
    #[tokio::test]
    async fn information_schema_show_columns_full_extended() {
        let mut ctx = ExecutionContext::with_config(
            ExecutionConfig::new().with_information_schema(true),
        );

        ctx.register_table("t", test::table_with_sequence(1, 1).unwrap())
            .unwrap();

        let result = plan_and_collect(&mut ctx, "SHOW FULL COLUMNS FROM t")
            .await
            .unwrap();
        let expected = vec![
            "+---------------+--------------+------------+-------------+------------------+----------------+-------------+-----------+--------------------------+------------------------+-------------------+-------------------------+---------------+--------------------+---------------+",
            "| table_catalog | table_schema | table_name | column_name | ordinal_position | column_default | is_nullable | data_type | character_maximum_length | character_octet_length | numeric_precision | numeric_precision_radix | numeric_scale | datetime_precision | interval_type |",
            "+---------------+--------------+------------+-------------+------------------+----------------+-------------+-----------+--------------------------+------------------------+-------------------+-------------------------+---------------+--------------------+---------------+",
            "| datafusion    | public       | t          | i           | 0                |                | YES         | Int32     |                          |                        | 32                | 2                       |               |                    |               |",
            "+---------------+--------------+------------+-------------+------------------+----------------+-------------+-----------+--------------------------+------------------------+-------------------+-------------------------+---------------+--------------------+---------------+",
        ];
        assert_batches_sorted_eq!(expected, &result);

        let result = plan_and_collect(&mut ctx, "SHOW EXTENDED COLUMNS FROM t")
            .await
            .unwrap();
        assert_batches_sorted_eq!(expected, &result);
    }

    #[tokio::test]
    async fn information_schema_show_table_table_names() {
        let mut ctx = ExecutionContext::with_config(
            ExecutionConfig::new().with_information_schema(true),
        );

        ctx.register_table("t", test::table_with_sequence(1, 1).unwrap())
            .unwrap();

        let result = plan_and_collect(&mut ctx, "SHOW COLUMNS FROM public.t")
            .await
            .unwrap();

        let expected = vec![
            "+---------------+--------------+------------+-------------+-----------+-------------+",
            "| table_catalog | table_schema | table_name | column_name | data_type | is_nullable |",
            "+---------------+--------------+------------+-------------+-----------+-------------+",
            "| datafusion    | public       | t          | i           | Int32     | YES         |",
            "+---------------+--------------+------------+-------------+-----------+-------------+",
        ];
        assert_batches_sorted_eq!(expected, &result);

        let result = plan_and_collect(&mut ctx, "SHOW columns from datafusion.public.t")
            .await
            .unwrap();
        assert_batches_sorted_eq!(expected, &result);

        let err = plan_and_collect(&mut ctx, "SHOW columns from t2")
            .await
            .unwrap_err();
        assert_eq!(
            err.to_string(),
            "Error during planning: Unknown relation for SHOW COLUMNS: t2"
        );

        let err = plan_and_collect(&mut ctx, "SHOW columns from datafusion.public.t2")
            .await
            .unwrap_err();
        assert_eq!(err.to_string(), "Error during planning: Unknown relation for SHOW COLUMNS: datafusion.public.t2");
    }

    #[tokio::test]
    async fn show_unsupported() {
        let mut ctx = ExecutionContext::with_config(ExecutionConfig::new());

        let err = plan_and_collect(&mut ctx, "SHOW SOMETHING_UNKNOWN")
            .await
            .unwrap_err();

        assert_eq!(err.to_string(), "This feature is not implemented: SHOW SOMETHING_UNKNOWN not implemented. Supported syntax: SHOW <TABLES>");
    }

    #[tokio::test]
    async fn information_schema_columns_not_exist_by_default() {
        let mut ctx = ExecutionContext::new();

        let err = plan_and_collect(&mut ctx, "SELECT * from information_schema.columns")
            .await
            .unwrap_err();
        assert_eq!(
            err.to_string(),
            "Error during planning: Table or CTE with name 'information_schema.columns' not found"
        );
    }

    fn table_with_many_types() -> Arc<dyn TableProvider> {
        let schema = Schema::new(vec![
            Field::new("int32_col", DataType::Int32, false),
            Field::new("float64_col", DataType::Float64, true),
            Field::new("utf8_col", DataType::Utf8, true),
            Field::new("large_utf8_col", DataType::LargeUtf8, false),
            Field::new("binary_col", DataType::Binary, false),
            Field::new("large_binary_col", DataType::LargeBinary, false),
            Field::new(
                "timestamp_nanos",
                DataType::Timestamp(TimeUnit::Nanosecond, None),
                false,
            ),
        ]);

        let batch = RecordBatch::try_new(
            Arc::new(schema.clone()),
            vec![
                Arc::new(Int32Array::from_slice(&[1])),
                Arc::new(Float64Array::from_slice(&[1.0])),
                Arc::new(Utf8Array::<i32>::from(&[Some("foo")])),
                Arc::new(Utf8Array::<i64>::from(&[Some("bar")])),
                Arc::new(BinaryArray::<i32>::from_slice(&[b"foo" as &[u8]])),
                Arc::new(BinaryArray::<i64>::from_slice(&[b"foo" as &[u8]])),
                Arc::new(
                    Int64Array::from(&[Some(123)])
                        .to(DataType::Timestamp(TimeUnit::Nanosecond, None)),
                ),
            ],
        )
        .unwrap();
        let provider = MemTable::try_new(Arc::new(schema), vec![vec![batch]]).unwrap();
        Arc::new(provider)
    }

    #[tokio::test]
    async fn information_schema_columns() {
        let mut ctx = ExecutionContext::with_config(
            ExecutionConfig::new().with_information_schema(true),
        );
        let catalog = MemoryCatalogProvider::new();
        let schema = MemorySchemaProvider::new();

        schema
            .register_table("t1".to_owned(), test::table_with_sequence(1, 1).unwrap())
            .unwrap();

        schema
            .register_table("t2".to_owned(), table_with_many_types())
            .unwrap();
        catalog.register_schema("my_schema", Arc::new(schema));
        ctx.register_catalog("my_catalog", Arc::new(catalog));

        let result =
            plan_and_collect(&mut ctx, "SELECT * from information_schema.columns")
                .await
                .unwrap();

        let expected = vec![
            "+---------------+--------------+------------+------------------+------------------+----------------+-------------+-----------------------------+--------------------------+------------------------+-------------------+-------------------------+---------------+--------------------+---------------+",
            "| table_catalog | table_schema | table_name | column_name      | ordinal_position | column_default | is_nullable | data_type                   | character_maximum_length | character_octet_length | numeric_precision | numeric_precision_radix | numeric_scale | datetime_precision | interval_type |",
            "+---------------+--------------+------------+------------------+------------------+----------------+-------------+-----------------------------+--------------------------+------------------------+-------------------+-------------------------+---------------+--------------------+---------------+",
            "| my_catalog    | my_schema    | t1         | i                | 0                |                | YES         | Int32                       |                          |                        | 32                | 2                       |               |                    |               |",
            "| my_catalog    | my_schema    | t2         | binary_col       | 4                |                | NO          | Binary                      |                          | 2147483647             |                   |                         |               |                    |               |",
            "| my_catalog    | my_schema    | t2         | float64_col      | 1                |                | YES         | Float64                     |                          |                        | 24                | 2                       |               |                    |               |",
            "| my_catalog    | my_schema    | t2         | int32_col        | 0                |                | NO          | Int32                       |                          |                        | 32                | 2                       |               |                    |               |",
            "| my_catalog    | my_schema    | t2         | large_binary_col | 5                |                | NO          | LargeBinary                 |                          | 9223372036854775807    |                   |                         |               |                    |               |",
            "| my_catalog    | my_schema    | t2         | large_utf8_col   | 3                |                | NO          | LargeUtf8                   |                          | 9223372036854775807    |                   |                         |               |                    |               |",
            "| my_catalog    | my_schema    | t2         | timestamp_nanos  | 6                |                | NO          | Timestamp(Nanosecond, None) |                          |                        |                   |                         |               |                    |               |",
            "| my_catalog    | my_schema    | t2         | utf8_col         | 2                |                | YES         | Utf8                        |                          | 2147483647             |                   |                         |               |                    |               |",
            "+---------------+--------------+------------+------------------+------------------+----------------+-------------+-----------------------------+--------------------------+------------------------+-------------------+-------------------------+---------------+--------------------+---------------+",
        ];
        assert_batches_sorted_eq!(expected, &result);
    }

    #[tokio::test]
    async fn disabled_default_catalog_and_schema() -> Result<()> {
        let mut ctx = ExecutionContext::with_config(
            ExecutionConfig::new().create_default_catalog_and_schema(false),
        );

        assert!(matches!(
            ctx.register_table("test", test::table_with_sequence(1, 1)?),
            Err(DataFusionError::Plan(_))
        ));

        assert!(matches!(
            ctx.sql("select * from datafusion.public.test").await,
            Err(DataFusionError::Plan(_))
        ));

        Ok(())
    }

    #[tokio::test]
    async fn custom_catalog_and_schema() -> Result<()> {
        let mut ctx = ExecutionContext::with_config(
            ExecutionConfig::new()
                .create_default_catalog_and_schema(false)
                .with_default_catalog_and_schema("my_catalog", "my_schema"),
        );

        let catalog = MemoryCatalogProvider::new();
        let schema = MemorySchemaProvider::new();
        schema.register_table("test".to_owned(), test::table_with_sequence(1, 1)?)?;
        catalog.register_schema("my_schema", Arc::new(schema));
        ctx.register_catalog("my_catalog", Arc::new(catalog));

        for table_ref in &["my_catalog.my_schema.test", "my_schema.test", "test"] {
            let result = plan_and_collect(
                &mut ctx,
                &format!("SELECT COUNT(*) AS count FROM {}", table_ref),
            )
            .await?;

            let expected = vec![
                "+-------+",
                "| count |",
                "+-------+",
                "| 1     |",
                "+-------+",
            ];
            assert_batches_eq!(expected, &result);
        }

        Ok(())
    }

    #[tokio::test]
    async fn cross_catalog_access() -> Result<()> {
        let mut ctx = ExecutionContext::new();

        let catalog_a = MemoryCatalogProvider::new();
        let schema_a = MemorySchemaProvider::new();
        schema_a
            .register_table("table_a".to_owned(), test::table_with_sequence(1, 1)?)?;
        catalog_a.register_schema("schema_a", Arc::new(schema_a));
        ctx.register_catalog("catalog_a", Arc::new(catalog_a));

        let catalog_b = MemoryCatalogProvider::new();
        let schema_b = MemorySchemaProvider::new();
        schema_b
            .register_table("table_b".to_owned(), test::table_with_sequence(1, 2)?)?;
        catalog_b.register_schema("schema_b", Arc::new(schema_b));
        ctx.register_catalog("catalog_b", Arc::new(catalog_b));

        let result = plan_and_collect(
            &mut ctx,
            "SELECT cat, SUM(i) AS total FROM (
                    SELECT i, 'a' AS cat FROM catalog_a.schema_a.table_a
                    UNION ALL
                    SELECT i, 'b' AS cat FROM catalog_b.schema_b.table_b
                ) AS all
                GROUP BY cat
                ORDER BY cat
                ",
        )
        .await?;

        let expected = vec![
            "+-----+-------+",
            "| cat | total |",
            "+-----+-------+",
            "| a   | 1     |",
            "| b   | 3     |",
            "+-----+-------+",
        ];
        assert_batches_eq!(expected, &result);

        Ok(())
    }

    #[tokio::test]
    async fn create_external_table_with_timestamps() {
        let mut ctx = ExecutionContext::new();

        let data = "Jorge,2018-12-13T12:12:10.011Z\n\
                    Andrew,2018-11-13T17:11:10.011Z";

        let tmp_dir = TempDir::new().unwrap();
        let file_path = tmp_dir.path().join("timestamps.csv");

        // scope to ensure the file is closed and written
        {
            File::create(&file_path)
                .expect("creating temp file")
                .write_all(data.as_bytes())
                .expect("writing data");
        }

        let sql = format!(
            "CREATE EXTERNAL TABLE csv_with_timestamps (
                  name VARCHAR,
                  ts TIMESTAMP
              )
              STORED AS CSV
              LOCATION '{}'
              ",
            file_path.to_str().expect("path is utf8")
        );

        plan_and_collect(&mut ctx, &sql)
            .await
            .expect("Executing CREATE EXTERNAL TABLE");

        let sql = "SELECT * from csv_with_timestamps";
        let result = plan_and_collect(&mut ctx, sql).await.unwrap();
        let expected = vec![
            "+--------+-------------------------+",
            "| name   | ts                      |",
            "+--------+-------------------------+",
            "| Andrew | 2018-11-13 17:11:10.011 |",
            "| Jorge  | 2018-12-13 12:12:10.011 |",
            "+--------+-------------------------+",
        ];
        assert_batches_sorted_eq!(expected, &result);
    }

    #[tokio::test]
    async fn query_empty_table() {
        let mut ctx = ExecutionContext::new();
        let empty_table = Arc::new(EmptyTable::new(Arc::new(Schema::empty())));
        ctx.register_table("test_tbl", empty_table).unwrap();
        let sql = "SELECT * FROM test_tbl";
        let result = plan_and_collect(&mut ctx, sql)
            .await
            .expect("Query empty table");
        let expected = vec!["++", "++"];
        assert_batches_sorted_eq!(expected, &result);
    }

    #[tokio::test]
    async fn catalogs_not_leaked() {
        // the information schema used to introduce cyclic Arcs
        let ctx = ExecutionContext::with_config(
            ExecutionConfig::new().with_information_schema(true),
        );

        // register a single catalog
        let catalog = Arc::new(MemoryCatalogProvider::new());
        let catalog_weak = Arc::downgrade(&catalog);
        ctx.register_catalog("my_catalog", catalog);

        let catalog_list_weak = {
            let state = ctx.state.lock().unwrap();
            Arc::downgrade(&state.catalog_list)
        };

        drop(ctx);

        assert_eq!(Weak::strong_count(&catalog_list_weak), 0);
        assert_eq!(Weak::strong_count(&catalog_weak), 0);
    }

    #[tokio::test]
    async fn schema_merge_ignores_metadata() {
        // Create two parquet files in same table with same schema but different metadata
        let tmp_dir = TempDir::new().unwrap();
        let table_dir = tmp_dir.path().join("parquet_test");
        let table_path = Path::new(&table_dir);

        let mut non_empty_metadata: HashMap<String, String> = HashMap::new();
        non_empty_metadata.insert("testing".to_string(), "metadata".to_string());

        let fields = vec![
            Field::new("id", DataType::Int32, true),
            Field::new("name", DataType::Utf8, true),
        ];
        let schemas = vec![
            Arc::new(Schema::new_with_metadata(
                fields.clone(),
                non_empty_metadata.clone(),
            )),
            Arc::new(Schema::new(fields.clone())),
        ];

        if let Ok(()) = fs::create_dir(table_path) {
            for (i, schema) in schemas.iter().enumerate().take(2) {
                let filename = format!("part-{}.parquet", i);
                let path = table_path.join(&filename);
                let file = fs::File::create(path).unwrap();
                let mut writer =
                    ArrowWriter::try_new(file.try_clone().unwrap(), schema.clone(), None)
                        .unwrap();

                // create mock record batch
                let ids = Arc::new(Int32Array::from(vec![i as i32]));
                let names = Arc::new(StringArray::from(vec!["test"]));
                let rec_batch =
                    RecordBatch::try_new(schema.clone(), vec![ids, names]).unwrap();

                writer.write(&rec_batch).unwrap();
                writer.close().unwrap();
            }
        }

        // Read the parquet files into a dataframe to confirm results
        // (no errors)
        let mut ctx = ExecutionContext::new();
        let df = ctx
            .read_parquet(table_dir.to_str().unwrap().to_string())
            .await
            .unwrap();
        let result = df.collect().await.unwrap();

        assert_eq!(result[0].schema().metadata(), result[1].schema().metadata());
    }

    struct MyPhysicalPlanner {}

    #[async_trait]
    impl PhysicalPlanner for MyPhysicalPlanner {
        async fn create_physical_plan(
            &self,
            _logical_plan: &LogicalPlan,
            _ctx_state: &ExecutionContextState,
        ) -> Result<Arc<dyn ExecutionPlan>> {
            Err(DataFusionError::NotImplemented(
                "query not supported".to_string(),
            ))
        }

        fn create_physical_expr(
            &self,
            _expr: &Expr,
            _input_dfschema: &crate::logical_plan::DFSchema,
            _input_schema: &Schema,
            _ctx_state: &ExecutionContextState,
        ) -> Result<Arc<dyn crate::physical_plan::PhysicalExpr>> {
            unimplemented!()
        }
    }

    struct MyQueryPlanner {}

    #[async_trait]
    impl QueryPlanner for MyQueryPlanner {
        async fn create_physical_plan(
            &self,
            logical_plan: &LogicalPlan,
            ctx_state: &ExecutionContextState,
        ) -> Result<Arc<dyn ExecutionPlan>> {
            let physical_planner = MyPhysicalPlanner {};
            physical_planner
                .create_physical_plan(logical_plan, ctx_state)
                .await
        }
    }

    /// Execute SQL and return results
    async fn plan_and_collect(
        ctx: &mut ExecutionContext,
        sql: &str,
    ) -> Result<Vec<RecordBatch>> {
        ctx.sql(sql).await?.collect().await
    }

    /// Execute SQL and return results
    async fn execute(sql: &str, partition_count: usize) -> Result<Vec<RecordBatch>> {
        let tmp_dir = TempDir::new()?;
        let mut ctx = create_ctx(&tmp_dir, partition_count).await?;
        plan_and_collect(&mut ctx, sql).await
    }

    /// Execute SQL and write results to partitioned csv files
    async fn write_csv(
        ctx: &mut ExecutionContext,
        sql: &str,
        out_dir: &str,
    ) -> Result<()> {
        let logical_plan = ctx.create_logical_plan(sql)?;
        let logical_plan = ctx.optimize(&logical_plan)?;
        let physical_plan = ctx.create_physical_plan(&logical_plan).await?;
        ctx.write_csv(physical_plan, out_dir.to_string()).await
    }

    /// Execute SQL and write results to partitioned parquet files
    async fn write_parquet(
        ctx: &mut ExecutionContext,
        sql: &str,
        out_dir: &str,
    ) -> Result<()> {
        let logical_plan = ctx.create_logical_plan(sql)?;
        let logical_plan = ctx.optimize(&logical_plan)?;
<<<<<<< HEAD
        let physical_plan = ctx.create_physical_plan(&logical_plan)?;

        let options = parquet::write::WriteOptions {
            compression: parquet::write::Compression::Uncompressed,
            write_statistics: false,
            version: parquet::write::Version::V1,
        };

        ctx.write_parquet(physical_plan, out_dir.to_string(), options)
=======
        let physical_plan = ctx.create_physical_plan(&logical_plan).await?;
        ctx.write_parquet(physical_plan, out_dir.to_string(), writer_properties)
>>>>>>> e1cfa418
            .await
    }

    /// Generate CSV partitions within the supplied directory
    fn populate_csv_partitions(
        tmp_dir: &TempDir,
        partition_count: usize,
        file_extension: &str,
    ) -> Result<SchemaRef> {
        // define schema for data source (csv file)
        let schema = Arc::new(Schema::new(vec![
            Field::new("c1", DataType::UInt32, false),
            Field::new("c2", DataType::UInt64, false),
            Field::new("c3", DataType::Boolean, false),
        ]));

        // generate a partitioned file
        for partition in 0..partition_count {
            let filename = format!("partition-{}.{}", partition, file_extension);
            let file_path = tmp_dir.path().join(&filename);
            let mut file = File::create(file_path)?;

            // generate some data
            for i in 0..=10 {
                let data = format!("{},{},{}\n", partition, i, i % 2 == 0);
                file.write_all(data.as_bytes())?;
            }
        }

        Ok(schema)
    }

    /// Generate a partitioned CSV file and register it with an execution context
    async fn create_ctx(
        tmp_dir: &TempDir,
        partition_count: usize,
    ) -> Result<ExecutionContext> {
        let mut ctx = ExecutionContext::with_config(
            ExecutionConfig::new().with_target_partitions(8),
        );

        let schema = populate_csv_partitions(tmp_dir, partition_count, ".csv")?;

        // register csv file with the execution context
        ctx.register_csv(
            "test",
            tmp_dir.path().to_str().unwrap(),
            CsvReadOptions::new().schema(&schema),
        )
        .await?;

        Ok(ctx)
    }

    // Test for compilation error when calling read_* functions from an #[async_trait] function.
    // See https://github.com/apache/arrow-datafusion/issues/1154
    #[async_trait]
    trait CallReadTrait {
        async fn call_read_csv(&self) -> Arc<dyn DataFrame>;
        async fn call_read_avro(&self) -> Arc<dyn DataFrame>;
        async fn call_read_parquet(&self) -> Arc<dyn DataFrame>;
    }

    struct CallRead {}

    #[async_trait]
    impl CallReadTrait for CallRead {
        async fn call_read_csv(&self) -> Arc<dyn DataFrame> {
            let mut ctx = ExecutionContext::new();
            ctx.read_csv("dummy", CsvReadOptions::new()).await.unwrap()
        }

        async fn call_read_avro(&self) -> Arc<dyn DataFrame> {
            let mut ctx = ExecutionContext::new();
            ctx.read_avro("dummy", AvroReadOptions::default())
                .await
                .unwrap()
        }

        async fn call_read_parquet(&self) -> Arc<dyn DataFrame> {
            let mut ctx = ExecutionContext::new();
            ctx.read_parquet("dummy").await.unwrap()
        }
    }
}<|MERGE_RESOLUTION|>--- conflicted
+++ resolved
@@ -51,15 +51,12 @@
 use futures::{StreamExt, TryStreamExt};
 use tokio::task::{self, JoinHandle};
 
-<<<<<<< HEAD
+use arrow::datatypes::SchemaRef;
 use arrow::error::{ArrowError, Result as ArrowResult};
 use arrow::io::csv;
 use arrow::io::parquet;
 use arrow::io::parquet::write::FallibleStreamingIterator;
 use arrow::record_batch::RecordBatch;
-=======
-use arrow::{csv, datatypes::SchemaRef};
->>>>>>> e1cfa418
 
 use crate::catalog::{
     catalog::{CatalogProvider, MemoryCatalogProvider},
@@ -4198,23 +4195,19 @@
         ctx: &mut ExecutionContext,
         sql: &str,
         out_dir: &str,
+        options: Option<parquet::write::WriterProperties>,
     ) -> Result<()> {
         let logical_plan = ctx.create_logical_plan(sql)?;
         let logical_plan = ctx.optimize(&logical_plan)?;
-<<<<<<< HEAD
         let physical_plan = ctx.create_physical_plan(&logical_plan)?;
 
-        let options = parquet::write::WriteOptions {
+        let options = options.unwrap_or_else(|| parquet::write::WriteOptions {
             compression: parquet::write::Compression::Uncompressed,
             write_statistics: false,
             version: parquet::write::Version::V1,
-        };
+        });
 
         ctx.write_parquet(physical_plan, out_dir.to_string(), options)
-=======
-        let physical_plan = ctx.create_physical_plan(&logical_plan).await?;
-        ctx.write_parquet(physical_plan, out_dir.to_string(), writer_properties)
->>>>>>> e1cfa418
             .await
     }
 
