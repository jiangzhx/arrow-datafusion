// Licensed to the Apache Software Foundation (ASF) under one
// or more contributor license agreements.  See the NOTICE file
// distributed with this work for additional information
// regarding copyright ownership.  The ASF licenses this file
// to you under the Apache License, Version 2.0 (the
// "License"); you may not use this file except in compliance
// with the License.  You may obtain a copy of the License at
//
//   http://www.apache.org/licenses/LICENSE-2.0
//
// Unless required by applicable law or agreed to in writing,
// software distributed under the License is distributed on an
// "AS IS" BASIS, WITHOUT WARRANTIES OR CONDITIONS OF ANY
// KIND, either express or implied.  See the License for the
// specific language governing permissions and limitations
// under the License.

//! This module provides ScalarValue, an enum that can be used for storage of single elements

use std::{convert::TryFrom, fmt, iter::repeat, sync::Arc};

use crate::error::{DataFusionError, Result};
use arrow::{
    array::*,
    buffer::MutableBuffer,
    datatypes::{DataType, Field, IntegerType, IntervalUnit, TimeUnit},
    scalar::{PrimitiveScalar, Scalar},
    types::{days_ms, NativeType},
};
use ordered_float::OrderedFloat;
use std::cmp::Ordering;
use std::convert::{Infallible, TryInto};
use std::str::FromStr;

type StringArray = Utf8Array<i32>;
type LargeStringArray = Utf8Array<i64>;
type SmallBinaryArray = BinaryArray<i32>;
type LargeBinaryArray = BinaryArray<i64>;
type MutableStringArray = MutableUtf8Array<i32>;
type MutableLargeStringArray = MutableUtf8Array<i64>;

/// Represents a dynamically typed, nullable single value.
/// This is the single-valued counter-part of arrow’s `Array`.
#[derive(Clone)]
pub enum ScalarValue {
    /// true or false value
    Boolean(Option<bool>),
    /// 32bit float
    Float32(Option<f32>),
    /// 64bit float
    Float64(Option<f64>),
    /// 128bit decimal, using the i128 to represent the decimal
    Decimal128(Option<i128>, usize, usize),
    /// signed 8bit int
    Int8(Option<i8>),
    /// signed 16bit int
    Int16(Option<i16>),
    /// signed 32bit int
    Int32(Option<i32>),
    /// signed 64bit int
    Int64(Option<i64>),
    /// unsigned 8bit int
    UInt8(Option<u8>),
    /// unsigned 16bit int
    UInt16(Option<u16>),
    /// unsigned 32bit int
    UInt32(Option<u32>),
    /// unsigned 64bit int
    UInt64(Option<u64>),
    /// utf-8 encoded string.
    Utf8(Option<String>),
    /// utf-8 encoded string representing a LargeString's arrow type.
    LargeUtf8(Option<String>),
    /// binary
    Binary(Option<Vec<u8>>),
    /// large binary
    LargeBinary(Option<Vec<u8>>),
    /// list of nested ScalarValue (boxed to reduce size_of(ScalarValue))
    #[allow(clippy::box_collection)]
    List(Option<Box<Vec<ScalarValue>>>, Box<DataType>),
    /// Date stored as a signed 32bit int
    Date32(Option<i32>),
    /// Date stored as a signed 64bit int
    Date64(Option<i64>),
    /// Timestamp Second
    TimestampSecond(Option<i64>),
    /// Timestamp Milliseconds
    TimestampMillisecond(Option<i64>),
    /// Timestamp Microseconds
    TimestampMicrosecond(Option<i64>),
    /// Timestamp Nanoseconds
    TimestampNanosecond(Option<i64>),
    /// Interval with YearMonth unit
    IntervalYearMonth(Option<i32>),
    /// Interval with DayTime unit
<<<<<<< HEAD
    IntervalDayTime(Option<days_ms>),
=======
    IntervalDayTime(Option<i64>),
    /// struct of nested ScalarValue (boxed to reduce size_of(ScalarValue))
    #[allow(clippy::box_collection)]
    Struct(Option<Box<Vec<ScalarValue>>>, Box<Vec<Field>>),
>>>>>>> e1cfa418
}

// manual implementation of `PartialEq` that uses OrderedFloat to
// get defined behavior for floating point
impl PartialEq for ScalarValue {
    fn eq(&self, other: &Self) -> bool {
        use ScalarValue::*;
        // This purposely doesn't have a catch-all "(_, _)" so that
        // any newly added enum variant will require editing this list
        // or else face a compile error
        match (self, other) {
            (Decimal128(v1, p1, s1), Decimal128(v2, p2, s2)) => {
                v1.eq(v2) && p1.eq(p2) && s1.eq(s2)
            }
            (Decimal128(_, _, _), _) => false,
            (Boolean(v1), Boolean(v2)) => v1.eq(v2),
            (Boolean(_), _) => false,
            (Float32(v1), Float32(v2)) => {
                let v1 = v1.map(OrderedFloat);
                let v2 = v2.map(OrderedFloat);
                v1.eq(&v2)
            }
            (Float32(_), _) => false,
            (Float64(v1), Float64(v2)) => {
                let v1 = v1.map(OrderedFloat);
                let v2 = v2.map(OrderedFloat);
                v1.eq(&v2)
            }
            (Float64(_), _) => false,
            (Int8(v1), Int8(v2)) => v1.eq(v2),
            (Int8(_), _) => false,
            (Int16(v1), Int16(v2)) => v1.eq(v2),
            (Int16(_), _) => false,
            (Int32(v1), Int32(v2)) => v1.eq(v2),
            (Int32(_), _) => false,
            (Int64(v1), Int64(v2)) => v1.eq(v2),
            (Int64(_), _) => false,
            (UInt8(v1), UInt8(v2)) => v1.eq(v2),
            (UInt8(_), _) => false,
            (UInt16(v1), UInt16(v2)) => v1.eq(v2),
            (UInt16(_), _) => false,
            (UInt32(v1), UInt32(v2)) => v1.eq(v2),
            (UInt32(_), _) => false,
            (UInt64(v1), UInt64(v2)) => v1.eq(v2),
            (UInt64(_), _) => false,
            (Utf8(v1), Utf8(v2)) => v1.eq(v2),
            (Utf8(_), _) => false,
            (LargeUtf8(v1), LargeUtf8(v2)) => v1.eq(v2),
            (LargeUtf8(_), _) => false,
            (Binary(v1), Binary(v2)) => v1.eq(v2),
            (Binary(_), _) => false,
            (LargeBinary(v1), LargeBinary(v2)) => v1.eq(v2),
            (LargeBinary(_), _) => false,
            (List(v1, t1), List(v2, t2)) => v1.eq(v2) && t1.eq(t2),
            (List(_, _), _) => false,
            (Date32(v1), Date32(v2)) => v1.eq(v2),
            (Date32(_), _) => false,
            (Date64(v1), Date64(v2)) => v1.eq(v2),
            (Date64(_), _) => false,
            (TimestampSecond(v1), TimestampSecond(v2)) => v1.eq(v2),
            (TimestampSecond(_), _) => false,
            (TimestampMillisecond(v1), TimestampMillisecond(v2)) => v1.eq(v2),
            (TimestampMillisecond(_), _) => false,
            (TimestampMicrosecond(v1), TimestampMicrosecond(v2)) => v1.eq(v2),
            (TimestampMicrosecond(_), _) => false,
            (TimestampNanosecond(v1), TimestampNanosecond(v2)) => v1.eq(v2),
            (TimestampNanosecond(_), _) => false,
            (IntervalYearMonth(v1), IntervalYearMonth(v2)) => v1.eq(v2),
            (IntervalYearMonth(_), _) => false,
            (IntervalDayTime(v1), IntervalDayTime(v2)) => v1.eq(v2),
            (IntervalDayTime(_), _) => false,
            (Struct(v1, t1), Struct(v2, t2)) => v1.eq(v2) && t1.eq(t2),
            (Struct(_, _), _) => false,
        }
    }
}

// manual implementation of `PartialOrd` that uses OrderedFloat to
// get defined behavior for floating point
impl PartialOrd for ScalarValue {
    fn partial_cmp(&self, other: &Self) -> Option<Ordering> {
        use ScalarValue::*;
        // This purposely doesn't have a catch-all "(_, _)" so that
        // any newly added enum variant will require editing this list
        // or else face a compile error
        match (self, other) {
            (Decimal128(v1, p1, s1), Decimal128(v2, p2, s2)) => {
                if p1.eq(p2) && s1.eq(s2) {
                    v1.partial_cmp(v2)
                } else {
                    // Two decimal values can be compared if they have the same precision and scale.
                    None
                }
            }
            (Decimal128(_, _, _), _) => None,
            (Boolean(v1), Boolean(v2)) => v1.partial_cmp(v2),
            (Boolean(_), _) => None,
            (Float32(v1), Float32(v2)) => {
                let v1 = v1.map(OrderedFloat);
                let v2 = v2.map(OrderedFloat);
                v1.partial_cmp(&v2)
            }
            (Float32(_), _) => None,
            (Float64(v1), Float64(v2)) => {
                let v1 = v1.map(OrderedFloat);
                let v2 = v2.map(OrderedFloat);
                v1.partial_cmp(&v2)
            }
            (Float64(_), _) => None,
            (Int8(v1), Int8(v2)) => v1.partial_cmp(v2),
            (Int8(_), _) => None,
            (Int16(v1), Int16(v2)) => v1.partial_cmp(v2),
            (Int16(_), _) => None,
            (Int32(v1), Int32(v2)) => v1.partial_cmp(v2),
            (Int32(_), _) => None,
            (Int64(v1), Int64(v2)) => v1.partial_cmp(v2),
            (Int64(_), _) => None,
            (UInt8(v1), UInt8(v2)) => v1.partial_cmp(v2),
            (UInt8(_), _) => None,
            (UInt16(v1), UInt16(v2)) => v1.partial_cmp(v2),
            (UInt16(_), _) => None,
            (UInt32(v1), UInt32(v2)) => v1.partial_cmp(v2),
            (UInt32(_), _) => None,
            (UInt64(v1), UInt64(v2)) => v1.partial_cmp(v2),
            (UInt64(_), _) => None,
            (Utf8(v1), Utf8(v2)) => v1.partial_cmp(v2),
            (Utf8(_), _) => None,
            (LargeUtf8(v1), LargeUtf8(v2)) => v1.partial_cmp(v2),
            (LargeUtf8(_), _) => None,
            (Binary(v1), Binary(v2)) => v1.partial_cmp(v2),
            (Binary(_), _) => None,
            (LargeBinary(v1), LargeBinary(v2)) => v1.partial_cmp(v2),
            (LargeBinary(_), _) => None,
            (List(v1, t1), List(v2, t2)) => {
                if t1.eq(t2) {
                    v1.partial_cmp(v2)
                } else {
                    None
                }
            }
            (List(_, _), _) => None,
            (Date32(v1), Date32(v2)) => v1.partial_cmp(v2),
            (Date32(_), _) => None,
            (Date64(v1), Date64(v2)) => v1.partial_cmp(v2),
            (Date64(_), _) => None,
            (TimestampSecond(v1), TimestampSecond(v2)) => v1.partial_cmp(v2),
            (TimestampSecond(_), _) => None,
            (TimestampMillisecond(v1), TimestampMillisecond(v2)) => v1.partial_cmp(v2),
            (TimestampMillisecond(_), _) => None,
            (TimestampMicrosecond(v1), TimestampMicrosecond(v2)) => v1.partial_cmp(v2),
            (TimestampMicrosecond(_), _) => None,
            (TimestampNanosecond(v1), TimestampNanosecond(v2)) => v1.partial_cmp(v2),
            (TimestampNanosecond(_), _) => None,
            (_, IntervalYearMonth(_)) => None,
            (IntervalYearMonth(_), _) => None,
            (_, IntervalDayTime(_)) => None,
            (IntervalDayTime(_), _) => None,
            (Struct(v1, t1), Struct(v2, t2)) => {
                if t1.eq(t2) {
                    v1.partial_cmp(v2)
                } else {
                    None
                }
            }
            (Struct(_, _), _) => None,
        }
    }
}

impl Eq for ScalarValue {}

// manual implementation of `Hash` that uses OrderedFloat to
// get defined behavior for floating point
impl std::hash::Hash for ScalarValue {
    fn hash<H: std::hash::Hasher>(&self, state: &mut H) {
        use ScalarValue::*;
        match self {
            Decimal128(v, p, s) => {
                v.hash(state);
                p.hash(state);
                s.hash(state)
            }
            Boolean(v) => v.hash(state),
            Float32(v) => {
                let v = v.map(OrderedFloat);
                v.hash(state)
            }
            Float64(v) => {
                let v = v.map(OrderedFloat);
                v.hash(state)
            }
            Int8(v) => v.hash(state),
            Int16(v) => v.hash(state),
            Int32(v) => v.hash(state),
            Int64(v) => v.hash(state),
            UInt8(v) => v.hash(state),
            UInt16(v) => v.hash(state),
            UInt32(v) => v.hash(state),
            UInt64(v) => v.hash(state),
            Utf8(v) => v.hash(state),
            LargeUtf8(v) => v.hash(state),
            Binary(v) => v.hash(state),
            LargeBinary(v) => v.hash(state),
            List(v, t) => {
                v.hash(state);
                t.hash(state);
            }
            Date32(v) => v.hash(state),
            Date64(v) => v.hash(state),
            TimestampSecond(v) => v.hash(state),
            TimestampMillisecond(v) => v.hash(state),
            TimestampMicrosecond(v) => v.hash(state),
            TimestampNanosecond(v) => v.hash(state),
            IntervalYearMonth(v) => v.hash(state),
            IntervalDayTime(v) => v.hash(state),
            Struct(v, t) => {
                v.hash(state);
                t.hash(state);
            }
        }
    }
}

// return the index into the dictionary values for array@index as well
// as a reference to the dictionary values array. Returns None for the
// index if the array is NULL at index
#[inline]
fn get_dict_value<K: DictionaryKey>(
    array: &ArrayRef,
    index: usize,
) -> Result<(&ArrayRef, Option<usize>)> {
    let dict_array = array.as_any().downcast_ref::<DictionaryArray<K>>().unwrap();

    // look up the index in the values dictionary
    let keys_col = dict_array.keys();
    if !keys_col.is_valid(index) {
        return Ok((dict_array.values(), None));
    }
    let values_index = keys_col.value(index).to_usize().ok_or_else(|| {
        DataFusionError::Internal(format!(
            "Can not convert index to usize in dictionary of type creating group by value {:?}",
            keys_col.data_type()
        ))
    })?;

    Ok((dict_array.values(), Some(values_index)))
}

macro_rules! typed_cast {
    ($array:expr, $index:expr, $ARRAYTYPE:ident, $SCALAR:ident) => {{
        let array = $array.as_any().downcast_ref::<$ARRAYTYPE>().unwrap();
        ScalarValue::$SCALAR(match array.is_null($index) {
            true => None,
            false => Some(array.value($index).into()),
        })
    }};
}

macro_rules! build_list {
    ($VALUE_BUILDER_TY:ident, $SCALAR_TY:ident, $VALUES:expr, $SIZE:expr) => {{
        let dt = DataType::List(Box::new(Field::new("item", DataType::$SCALAR_TY, true)));
        match $VALUES {
            // the return on the macro is necessary, to short-circuit and return ArrayRef
            None => {
                return Arc::from(new_null_array(dt, $SIZE));
            }
            Some(values) => {
                let mut array = MutableListArray::<i32, $VALUE_BUILDER_TY>::new_from(
                    <$VALUE_BUILDER_TY>::default(),
                    dt,
                    $SIZE,
                );
                build_values_list!(array, $SCALAR_TY, values.as_ref(), $SIZE)
            }
        }
    }};
}

macro_rules! build_timestamp_list {
    ($TIME_UNIT:expr, $TIME_ZONE:expr, $VALUES:expr, $SIZE:expr) => {{
        let child_dt = DataType::Timestamp($TIME_UNIT, $TIME_ZONE);
        match $VALUES {
            // the return on the macro is necessary, to short-circuit and return ArrayRef
            None => {
                let null_array: ArrayRef = new_null_array(
                    DataType::List(Box::new(Field::new("item", child_dt, true))),
                    $SIZE,
                )
                .into();
                null_array
            }
            Some(values) => {
                let values = values.as_ref();
                let empty_arr = <Int64Vec>::default().to(child_dt.clone());
                let mut array = MutableListArray::<i32, Int64Vec>::new_from(
                    empty_arr,
                    DataType::List(Box::new(Field::new("item", child_dt, true))),
                    $SIZE,
                );

                match $TIME_UNIT {
                    TimeUnit::Second => {
                        build_values_list!(array, TimestampSecond, values, $SIZE)
                    }
                    TimeUnit::Microsecond => {
                        build_values_list!(array, TimestampMillisecond, values, $SIZE)
                    }
                    TimeUnit::Millisecond => {
                        build_values_list!(array, TimestampMicrosecond, values, $SIZE)
                    }
                    TimeUnit::Nanosecond => {
                        build_values_list!(array, TimestampNanosecond, values, $SIZE)
                    }
                }
            }
        }
    }};
}

macro_rules! build_values_list {
    ($MUTABLE_ARR:ident, $SCALAR_TY:ident, $VALUES:expr, $SIZE:expr) => {{
        for _ in 0..$SIZE {
            let mut vec = vec![];
            for scalar_value in $VALUES {
                match scalar_value {
                    ScalarValue::$SCALAR_TY(v) => {
                        vec.push(v.clone());
                    }
                    _ => panic!("Incompatible ScalarValue for list"),
                };
            }
            $MUTABLE_ARR.try_push(Some(vec)).unwrap();
        }

        let array: ListArray<i32> = $MUTABLE_ARR.into();
        Arc::new(array)
    }};
}

macro_rules! dyn_to_array {
    ($self:expr, $value:expr, $size:expr, $ty:ty) => {{
        Arc::new(PrimitiveArray::<$ty>::from_data(
            $self.get_datatype(),
            MutableBuffer::<$ty>::from_trusted_len_iter(repeat(*$value).take($size))
                .into(),
            None,
        ))
    }};
}

macro_rules! eq_array_primitive {
    ($array:expr, $index:expr, $ARRAYTYPE:ident, $VALUE:expr) => {{
        let array = $array.as_any().downcast_ref::<$ARRAYTYPE>().unwrap();
        let is_valid = array.is_valid($index);
        match $VALUE {
            Some(val) => is_valid && &array.value($index) == val,
            None => !is_valid,
        }
    }};
}

impl ScalarValue {
<<<<<<< HEAD
    /// Create null scalar value for specific data type.
    pub fn new_null(dt: DataType) -> Self {
        match dt {
            DataType::Timestamp(TimeUnit::Second, _) => {
                ScalarValue::TimestampSecond(None)
            }
            DataType::Timestamp(TimeUnit::Millisecond, _) => {
                ScalarValue::TimestampMillisecond(None)
            }
            DataType::Timestamp(TimeUnit::Microsecond, _) => {
                ScalarValue::TimestampMicrosecond(None)
            }
            DataType::Timestamp(TimeUnit::Nanosecond, _) => {
                ScalarValue::TimestampNanosecond(None)
            }
            _ => todo!("Create null scalar value for datatype: {:?}", dt),
        }
    }

=======
    /// Create a decimal Scalar from value/precision and scale.
    pub fn try_new_decimal128(
        value: i128,
        precision: usize,
        scale: usize,
    ) -> Result<Self> {
        // make sure the precision and scale is valid
        // TODO const the max precision and min scale
        if precision <= 38 && scale <= precision {
            return Ok(ScalarValue::Decimal128(Some(value), precision, scale));
        }
        return Err(DataFusionError::Internal(format!(
            "Can not new a decimal type ScalarValue for precision {} and scale {}",
            precision, scale
        )));
    }
>>>>>>> e1cfa418
    /// Getter for the `DataType` of the value
    pub fn get_datatype(&self) -> DataType {
        match self {
            ScalarValue::Boolean(_) => DataType::Boolean,
            ScalarValue::UInt8(_) => DataType::UInt8,
            ScalarValue::UInt16(_) => DataType::UInt16,
            ScalarValue::UInt32(_) => DataType::UInt32,
            ScalarValue::UInt64(_) => DataType::UInt64,
            ScalarValue::Int8(_) => DataType::Int8,
            ScalarValue::Int16(_) => DataType::Int16,
            ScalarValue::Int32(_) => DataType::Int32,
            ScalarValue::Int64(_) => DataType::Int64,
            ScalarValue::Decimal128(_, precision, scale) => {
                DataType::Decimal(*precision, *scale)
            }
            ScalarValue::TimestampSecond(_) => {
                DataType::Timestamp(TimeUnit::Second, None)
            }
            ScalarValue::TimestampMillisecond(_) => {
                DataType::Timestamp(TimeUnit::Millisecond, None)
            }
            ScalarValue::TimestampMicrosecond(_) => {
                DataType::Timestamp(TimeUnit::Microsecond, None)
            }
            ScalarValue::TimestampNanosecond(_) => {
                DataType::Timestamp(TimeUnit::Nanosecond, None)
            }
            ScalarValue::Float32(_) => DataType::Float32,
            ScalarValue::Float64(_) => DataType::Float64,
            ScalarValue::Utf8(_) => DataType::Utf8,
            ScalarValue::LargeUtf8(_) => DataType::LargeUtf8,
            ScalarValue::Binary(_) => DataType::Binary,
            ScalarValue::LargeBinary(_) => DataType::LargeBinary,
            ScalarValue::List(_, data_type) => DataType::List(Box::new(Field::new(
                "item",
                data_type.as_ref().clone(),
                true,
            ))),
            ScalarValue::Date32(_) => DataType::Date32,
            ScalarValue::Date64(_) => DataType::Date64,
            ScalarValue::IntervalYearMonth(_) => {
                DataType::Interval(IntervalUnit::YearMonth)
            }
            ScalarValue::IntervalDayTime(_) => DataType::Interval(IntervalUnit::DayTime),
            ScalarValue::Struct(_, fields) => DataType::Struct(fields.as_ref().clone()),
        }
    }

    /// Calculate arithmetic negation for a scalar value
    pub fn arithmetic_negate(&self) -> Self {
        match self {
            ScalarValue::Boolean(None)
            | ScalarValue::Int8(None)
            | ScalarValue::Int16(None)
            | ScalarValue::Int32(None)
            | ScalarValue::Int64(None)
            | ScalarValue::Float32(None) => self.clone(),
            ScalarValue::Float64(Some(v)) => ScalarValue::Float64(Some(-v)),
            ScalarValue::Float32(Some(v)) => ScalarValue::Float32(Some(-v)),
            ScalarValue::Int8(Some(v)) => ScalarValue::Int8(Some(-v)),
            ScalarValue::Int16(Some(v)) => ScalarValue::Int16(Some(-v)),
            ScalarValue::Int32(Some(v)) => ScalarValue::Int32(Some(-v)),
            ScalarValue::Int64(Some(v)) => ScalarValue::Int64(Some(-v)),
            ScalarValue::Decimal128(Some(v), precision, scale) => {
                ScalarValue::Decimal128(Some(-v), *precision, *scale)
            }
            _ => panic!("Cannot run arithmetic negate on scalar value: {:?}", self),
        }
    }

    /// whether this value is null or not.
    pub fn is_null(&self) -> bool {
        matches!(
            *self,
            ScalarValue::Boolean(None)
                | ScalarValue::UInt8(None)
                | ScalarValue::UInt16(None)
                | ScalarValue::UInt32(None)
                | ScalarValue::UInt64(None)
                | ScalarValue::Int8(None)
                | ScalarValue::Int16(None)
                | ScalarValue::Int32(None)
                | ScalarValue::Int64(None)
                | ScalarValue::Float32(None)
                | ScalarValue::Float64(None)
                | ScalarValue::Date32(None)
                | ScalarValue::Date64(None)
                | ScalarValue::Utf8(None)
                | ScalarValue::LargeUtf8(None)
                | ScalarValue::List(None, _)
                | ScalarValue::TimestampMillisecond(None)
                | ScalarValue::TimestampMicrosecond(None)
                | ScalarValue::TimestampNanosecond(None)
                | ScalarValue::Struct(None, _)
                | ScalarValue::Decimal128(None, _, _) // For decimal type, the value is null means ScalarValue::Decimal128 is null.
        )
    }

    /// Converts a scalar value into an 1-row array.
    pub fn to_array(&self) -> ArrayRef {
        self.to_array_of_size(1)
    }

    /// Converts an iterator of references [`ScalarValue`] into an [`ArrayRef`]
    /// corresponding to those values. For example,
    ///
    /// Returns an error if the iterator is empty or if the
    /// [`ScalarValue`]s are not all the same type
    ///
    /// Example
    /// ```
    /// use datafusion::scalar::ScalarValue;
    /// use arrow::array::{BooleanArray, Array};
    ///
    /// let scalars = vec![
    ///   ScalarValue::Boolean(Some(true)),
    ///   ScalarValue::Boolean(None),
    ///   ScalarValue::Boolean(Some(false)),
    /// ];
    ///
    /// // Build an Array from the list of ScalarValues
    /// let array = ScalarValue::iter_to_array(scalars.into_iter())
    ///   .unwrap();
    ///
    /// let expected: Box<dyn Array> = Box::new(
    ///   BooleanArray::from(vec![
    ///     Some(true),
    ///     None,
    ///     Some(false)
    ///   ]
    /// ));
    ///
    /// assert_eq!(&array, &expected);
    /// ```
    pub fn iter_to_array(
        scalars: impl IntoIterator<Item = ScalarValue>,
    ) -> Result<Box<dyn Array>> {
        let mut scalars = scalars.into_iter().peekable();

        // figure out the type based on the first element
        let data_type = match scalars.peek() {
            None => {
                return Err(DataFusionError::Internal(
                    "Empty iterator passed to ScalarValue::iter_to_array".to_string(),
                ));
            }
            Some(sv) => sv.get_datatype(),
        };

        /// Creates an array of $ARRAY_TY by unpacking values of
        /// SCALAR_TY for primitive types
        macro_rules! build_array_primitive {
            ($TY:ty, $SCALAR_TY:ident, $DT:ident) => {{
                {
                    Box::new(scalars
                        .map(|sv| {
                            if let ScalarValue::$SCALAR_TY(v) = sv {
                                Ok(v)
                            } else {
                                Err(DataFusionError::Internal(format!(
                                    "Inconsistent types in ScalarValue::iter_to_array. \
                                     Expected {:?}, got {:?}",
                                    data_type, sv
                                )))
                            }
                        })
                        .collect::<Result<PrimitiveArray<$TY>>>()?.to($DT)
                        ) as Box<dyn Array>
                }
            }};
        }

        /// Creates an array of $ARRAY_TY by unpacking values of
        /// SCALAR_TY for "string-like" types.
        macro_rules! build_array_string {
            ($ARRAY_TY:ident, $SCALAR_TY:ident) => {{
                {
                    let array = scalars
                        .map(|sv| {
                            if let ScalarValue::$SCALAR_TY(v) = sv {
                                Ok(v)
                            } else {
                                Err(DataFusionError::Internal(format!(
                                    "Inconsistent types in ScalarValue::iter_to_array. \
                                     Expected {:?}, got {:?}",
                                    data_type, sv
                                )))
                            }
                        })
                        .collect::<Result<$ARRAY_TY>>()?;
                    Box::new(array)
                }
            }};
        }

        macro_rules! build_array_list {
            ($MUTABLE_TY:ty, $SCALAR_TY:ident) => {{
                let mut array = MutableListArray::<i32, $MUTABLE_TY>::new();
                for scalar in scalars.into_iter() {
                    match scalar {
                        ScalarValue::List(Some(xs), _) => {
                            let xs = *xs;
                            let mut vec = vec![];
                            for s in xs {
                                match s {
                                    ScalarValue::$SCALAR_TY(o) => { vec.push(o) }
                                    sv => return Err(DataFusionError::Internal(format!(
                                        "Inconsistent types in ScalarValue::iter_to_array. \
                                         Expected Utf8, got {:?}",
                                        sv
                                    ))),
                                }
                            }
                            array.try_push(Some(vec))?;
                        }
                        ScalarValue::List(None, _) => {
                            array.push_null();
                        }
                        sv => {
                            return Err(DataFusionError::Internal(format!(
                                "Inconsistent types in ScalarValue::iter_to_array. \
                             Expected List, got {:?}",
                                sv
                            )))
                        }
                    }
                }

                let array: ListArray<i32> = array.into();
                Box::new(array)
            }}
        }

<<<<<<< HEAD
        use DataType::*;
        let array: Box<dyn Array> = match &data_type {
            DataType::Boolean => Box::new(
                scalars
                    .map(|sv| {
                        if let ScalarValue::Boolean(v) = sv {
                            Ok(v)
                        } else {
                            Err(DataFusionError::Internal(format!(
                                "Inconsistent types in ScalarValue::iter_to_array. \
                                 Expected {:?}, got {:?}",
                                data_type, sv
                            )))
                        }
                    })
                    .collect::<Result<BooleanArray>>()?,
            ),
            Float32 => {
                build_array_primitive!(f32, Float32, Float32)
            }
            Float64 => {
                build_array_primitive!(f64, Float64, Float64)
            }
            Int8 => build_array_primitive!(i8, Int8, Int8),
            Int16 => build_array_primitive!(i16, Int16, Int16),
            Int32 => build_array_primitive!(i32, Int32, Int32),
            Int64 => build_array_primitive!(i64, Int64, Int64),
            UInt8 => build_array_primitive!(u8, UInt8, UInt8),
            UInt16 => build_array_primitive!(u16, UInt16, UInt16),
            UInt32 => build_array_primitive!(u32, UInt32, UInt32),
            UInt64 => build_array_primitive!(u64, UInt64, UInt64),
            Utf8 => build_array_string!(StringArray, Utf8),
            LargeUtf8 => build_array_string!(LargeStringArray, LargeUtf8),
            Binary => build_array_string!(SmallBinaryArray, Binary),
            LargeBinary => build_array_string!(LargeBinaryArray, LargeBinary),
            Date32 => build_array_primitive!(i32, Date32, Date32),
            Date64 => build_array_primitive!(i64, Date64, Date64),
            Timestamp(TimeUnit::Second, None) => {
                build_array_primitive!(i64, TimestampSecond, data_type)
            }
            Timestamp(TimeUnit::Millisecond, None) => {
                build_array_primitive!(i64, TimestampMillisecond, data_type)
            }
            Timestamp(TimeUnit::Microsecond, None) => {
                build_array_primitive!(i64, TimestampMicrosecond, data_type)
            }
            Timestamp(TimeUnit::Nanosecond, None) => {
                build_array_primitive!(i64, TimestampNanosecond, data_type)
            }
            Interval(IntervalUnit::DayTime) => {
                build_array_primitive!(days_ms, IntervalDayTime, data_type)
            }
            Interval(IntervalUnit::YearMonth) => {
                build_array_primitive!(i32, IntervalYearMonth, data_type)
=======
        let array: ArrayRef = match &data_type {
            DataType::Decimal(precision, scale) => {
                let decimal_array =
                    ScalarValue::iter_to_decimal_array(scalars, precision, scale)?;
                Arc::new(decimal_array)
            }
            DataType::Boolean => build_array_primitive!(BooleanArray, Boolean),
            DataType::Float32 => build_array_primitive!(Float32Array, Float32),
            DataType::Float64 => build_array_primitive!(Float64Array, Float64),
            DataType::Int8 => build_array_primitive!(Int8Array, Int8),
            DataType::Int16 => build_array_primitive!(Int16Array, Int16),
            DataType::Int32 => build_array_primitive!(Int32Array, Int32),
            DataType::Int64 => build_array_primitive!(Int64Array, Int64),
            DataType::UInt8 => build_array_primitive!(UInt8Array, UInt8),
            DataType::UInt16 => build_array_primitive!(UInt16Array, UInt16),
            DataType::UInt32 => build_array_primitive!(UInt32Array, UInt32),
            DataType::UInt64 => build_array_primitive!(UInt64Array, UInt64),
            DataType::Utf8 => build_array_string!(StringArray, Utf8),
            DataType::LargeUtf8 => build_array_string!(LargeStringArray, LargeUtf8),
            DataType::Binary => build_array_string!(BinaryArray, Binary),
            DataType::LargeBinary => build_array_string!(LargeBinaryArray, LargeBinary),
            DataType::Date32 => build_array_primitive!(Date32Array, Date32),
            DataType::Date64 => build_array_primitive!(Date64Array, Date64),
            DataType::Timestamp(TimeUnit::Second, None) => {
                build_array_primitive!(TimestampSecondArray, TimestampSecond)
            }
            DataType::Timestamp(TimeUnit::Millisecond, None) => {
                build_array_primitive!(TimestampMillisecondArray, TimestampMillisecond)
            }
            DataType::Timestamp(TimeUnit::Microsecond, None) => {
                build_array_primitive!(TimestampMicrosecondArray, TimestampMicrosecond)
            }
            DataType::Timestamp(TimeUnit::Nanosecond, None) => {
                build_array_primitive!(TimestampNanosecondArray, TimestampNanosecond)
            }
            DataType::Interval(IntervalUnit::DayTime) => {
                build_array_primitive!(IntervalDayTimeArray, IntervalDayTime)
            }
            DataType::Interval(IntervalUnit::YearMonth) => {
                build_array_primitive!(IntervalYearMonthArray, IntervalYearMonth)
>>>>>>> e1cfa418
            }
            DataType::List(fields) if fields.data_type() == &DataType::Int8 => {
                build_array_list!(Int8Vec, Int8)
            }
            DataType::List(fields) if fields.data_type() == &DataType::Int16 => {
                build_array_list!(Int16Vec, Int16)
            }
            DataType::List(fields) if fields.data_type() == &DataType::Int32 => {
                build_array_list!(Int32Vec, Int32)
            }
            DataType::List(fields) if fields.data_type() == &DataType::Int64 => {
                build_array_list!(Int64Vec, Int64)
            }
            DataType::List(fields) if fields.data_type() == &DataType::UInt8 => {
                build_array_list!(UInt8Vec, UInt8)
            }
            DataType::List(fields) if fields.data_type() == &DataType::UInt16 => {
                build_array_list!(UInt16Vec, UInt16)
            }
            DataType::List(fields) if fields.data_type() == &DataType::UInt32 => {
                build_array_list!(UInt32Vec, UInt32)
            }
            DataType::List(fields) if fields.data_type() == &DataType::UInt64 => {
                build_array_list!(UInt64Vec, UInt64)
            }
            DataType::List(fields) if fields.data_type() == &DataType::Float32 => {
                build_array_list!(Float32Vec, Float32)
            }
            DataType::List(fields) if fields.data_type() == &DataType::Float64 => {
                build_array_list!(Float64Vec, Float64)
            }
            DataType::List(fields) if fields.data_type() == &DataType::Utf8 => {
                build_array_list!(MutableStringArray, Utf8)
            }
            DataType::List(fields) if fields.data_type() == &DataType::LargeUtf8 => {
                build_array_list!(MutableLargeStringArray, LargeUtf8)
            }
            DataType::List(_) => {
                // Fallback case handling homogeneous lists with any ScalarValue element type
                let list_array = ScalarValue::iter_to_array_list(scalars, &data_type)?;
                Arc::new(list_array)
            }
            DataType::Struct(fields) => {
                // Initialize a Vector to store the ScalarValues for each column
                let mut columns: Vec<Vec<ScalarValue>> =
                    (0..fields.len()).map(|_| Vec::new()).collect();

                // Iterate over scalars to populate the column scalars for each row
                for scalar in scalars {
                    if let ScalarValue::Struct(values, fields) = scalar {
                        match values {
                            Some(values) => {
                                // Push value for each field
                                for c in 0..columns.len() {
                                    let column = columns.get_mut(c).unwrap();
                                    column.push(values[c].clone());
                                }
                            }
                            None => {
                                // Push NULL of the appropriate type for each field
                                for c in 0..columns.len() {
                                    let dtype = fields[c].data_type();
                                    let column = columns.get_mut(c).unwrap();
                                    column.push(ScalarValue::try_from(dtype)?);
                                }
                            }
                        };
                    } else {
                        return Err(DataFusionError::Internal(format!(
                            "Expected Struct but found: {}",
                            scalar
                        )));
                    };
                }

                // Call iter_to_array recursively to convert the scalars for each column into Arrow arrays
                let field_values = fields
                    .iter()
                    .zip(columns)
                    .map(|(field, column)| -> Result<(Field, ArrayRef)> {
                        Ok((field.clone(), Self::iter_to_array(column)?))
                    })
                    .collect::<Result<Vec<_>>>()?;

                Arc::new(StructArray::from(field_values))
            }
            _ => {
                return Err(DataFusionError::Internal(format!(
                    "Unsupported creation of {:?} array from ScalarValue {:?}",
                    data_type,
                    scalars.peek()
                )));
            }
        };

        Ok(array)
    }

    fn iter_to_decimal_array(
        scalars: impl IntoIterator<Item = ScalarValue>,
        precision: &usize,
        scale: &usize,
    ) -> Result<DecimalArray> {
        // collect the value as Option<i128>
        let array = scalars
            .into_iter()
            .map(|element: ScalarValue| match element {
                ScalarValue::Decimal128(v1, _, _) => v1,
                _ => unreachable!(),
            })
            .collect::<Vec<Option<i128>>>();

        // build the decimal array using the Decimal Builder
        let mut builder = DecimalBuilder::new(array.len(), *precision, *scale);
        array.iter().for_each(|element| match element {
            None => {
                builder.append_null().unwrap();
            }
            Some(v) => {
                builder.append_value(*v).unwrap();
            }
        });
        Ok(builder.finish())
    }

    fn iter_to_array_list(
        scalars: impl IntoIterator<Item = ScalarValue>,
        data_type: &DataType,
    ) -> Result<GenericListArray<i32>> {
        let mut offsets = Int32Array::builder(0);
        if let Err(err) = offsets.append_value(0) {
            return Err(DataFusionError::ArrowError(err));
        }

        let mut elements: Vec<ArrayRef> = Vec::new();
        let mut valid = BooleanBufferBuilder::new(0);
        let mut flat_len = 0i32;
        for scalar in scalars {
            if let ScalarValue::List(values, _) = scalar {
                match values {
                    Some(values) => {
                        let element_array = ScalarValue::iter_to_array(*values)?;

                        // Add new offset index
                        flat_len += element_array.len() as i32;
                        if let Err(err) = offsets.append_value(flat_len) {
                            return Err(DataFusionError::ArrowError(err));
                        }

                        elements.push(element_array);

                        // Element is valid
                        valid.append(true);
                    }
                    None => {
                        // Repeat previous offset index
                        if let Err(err) = offsets.append_value(flat_len) {
                            return Err(DataFusionError::ArrowError(err));
                        }

                        // Element is null
                        valid.append(false);
                    }
                }
            } else {
                return Err(DataFusionError::Internal(format!(
                    "Expected ScalarValue::List element. Received {:?}",
                    scalar
                )));
            }
        }

        // Concatenate element arrays to create single flat array
        let element_arrays: Vec<&dyn Array> =
            elements.iter().map(|a| a.as_ref()).collect();
        let flat_array = match arrow::compute::concat(&element_arrays) {
            Ok(flat_array) => flat_array,
            Err(err) => return Err(DataFusionError::ArrowError(err)),
        };

        // Build ListArray using ArrayData so we can specify a flat inner array, and offset indices
        let offsets_array = offsets.finish();
        let array_data = ArrayDataBuilder::new(data_type.clone())
            .len(offsets_array.len() - 1)
            .null_bit_buffer(valid.finish())
            .add_buffer(offsets_array.data().buffers()[0].clone())
            .add_child_data(flat_array.data().clone());

        let list_array = ListArray::from(array_data.build()?);
        Ok(list_array)
    }

    fn build_decimal_array(
        value: &Option<i128>,
        precision: &usize,
        scale: &usize,
        size: usize,
    ) -> DecimalArray {
        let mut builder = DecimalBuilder::new(size, *precision, *scale);
        match value {
            None => {
                for _i in 0..size {
                    builder.append_null().unwrap();
                }
            }
            Some(v) => {
                let v = *v;
                for _i in 0..size {
                    builder.append_value(v).unwrap();
                }
            }
        };
        builder.finish()
    }

    /// Converts a scalar value into an array of `size` rows.
    pub fn to_array_of_size(&self, size: usize) -> ArrayRef {
        match self {
            ScalarValue::Decimal128(e, precision, scale) => {
                Arc::new(ScalarValue::build_decimal_array(e, precision, scale, size))
            }
            ScalarValue::Boolean(e) => {
                Arc::new(BooleanArray::from(vec![*e; size])) as ArrayRef
            }
            ScalarValue::Float64(e) => match e {
                Some(value) => dyn_to_array!(self, value, size, f64),
                None => new_null_array(self.get_datatype(), size).into(),
            },
            ScalarValue::Float32(e) => match e {
                Some(value) => dyn_to_array!(self, value, size, f32),
                None => new_null_array(self.get_datatype(), size).into(),
            },
            ScalarValue::Int8(e) => match e {
                Some(value) => dyn_to_array!(self, value, size, i8),
                None => new_null_array(self.get_datatype(), size).into(),
            },
            ScalarValue::Int16(e) => match e {
                Some(value) => dyn_to_array!(self, value, size, i16),
                None => new_null_array(self.get_datatype(), size).into(),
            },
            ScalarValue::Int32(e)
            | ScalarValue::Date32(e)
            | ScalarValue::IntervalYearMonth(e) => match e {
                Some(value) => dyn_to_array!(self, value, size, i32),
                None => new_null_array(self.get_datatype(), size).into(),
            },
            ScalarValue::Int64(e)
            | ScalarValue::Date64(e)
            | ScalarValue::TimestampSecond(e)
            | ScalarValue::TimestampMillisecond(e)
            | ScalarValue::TimestampMicrosecond(e)
            | ScalarValue::TimestampNanosecond(e) => match e {
                Some(value) => dyn_to_array!(self, value, size, i64),
                None => new_null_array(self.get_datatype(), size).into(),
            },
            ScalarValue::UInt8(e) => match e {
                Some(value) => dyn_to_array!(self, value, size, u8),
                None => new_null_array(self.get_datatype(), size).into(),
            },
            ScalarValue::UInt16(e) => match e {
                Some(value) => dyn_to_array!(self, value, size, u16),
                None => new_null_array(self.get_datatype(), size).into(),
            },
            ScalarValue::UInt32(e) => match e {
                Some(value) => dyn_to_array!(self, value, size, u32),
                None => new_null_array(self.get_datatype(), size).into(),
            },
            ScalarValue::UInt64(e) => match e {
                Some(value) => dyn_to_array!(self, value, size, u64),
                None => new_null_array(self.get_datatype(), size).into(),
            },
            ScalarValue::Utf8(e) => match e {
                Some(value) => Arc::new(Utf8Array::<i32>::from_trusted_len_values_iter(
                    repeat(&value).take(size),
                )),
                None => new_null_array(self.get_datatype(), size).into(),
            },
            ScalarValue::LargeUtf8(e) => match e {
                Some(value) => Arc::new(Utf8Array::<i64>::from_trusted_len_values_iter(
                    repeat(&value).take(size),
                )),
                None => new_null_array(self.get_datatype(), size).into(),
            },
            ScalarValue::Binary(e) => match e {
                Some(value) => Arc::new(
                    repeat(Some(value.as_slice()))
                        .take(size)
                        .collect::<BinaryArray<i32>>(),
                ),
                None => new_null_array(self.get_datatype(), size).into(),
            },
            ScalarValue::LargeBinary(e) => match e {
                Some(value) => Arc::new(
                    repeat(Some(value.as_slice()))
                        .take(size)
                        .collect::<BinaryArray<i64>>(),
                ),
                None => new_null_array(self.get_datatype(), size).into(),
            },
            ScalarValue::List(values, data_type) => match data_type.as_ref() {
                DataType::Boolean => {
                    build_list!(MutableBooleanArray, Boolean, values, size)
                }
                DataType::Int8 => build_list!(Int8Vec, Int8, values, size),
                DataType::Int16 => build_list!(Int16Vec, Int16, values, size),
                DataType::Int32 => build_list!(Int32Vec, Int32, values, size),
                DataType::Int64 => build_list!(Int64Vec, Int64, values, size),
                DataType::UInt8 => build_list!(UInt8Vec, UInt8, values, size),
                DataType::UInt16 => build_list!(UInt16Vec, UInt16, values, size),
                DataType::UInt32 => build_list!(UInt32Vec, UInt32, values, size),
                DataType::UInt64 => build_list!(UInt64Vec, UInt64, values, size),
                DataType::Float32 => build_list!(Float32Vec, Float32, values, size),
                DataType::Float64 => build_list!(Float64Vec, Float64, values, size),
                DataType::Timestamp(unit, tz) => {
                    build_timestamp_list!(*unit, tz.clone(), values, size)
                }
                DataType::Utf8 => build_list!(MutableStringArray, Utf8, values, size),
                DataType::LargeUtf8 => {
                    build_list!(MutableLargeStringArray, LargeUtf8, values, size)
                }
<<<<<<< HEAD
                dt => panic!("Unexpected DataType for list {:?}", dt),
            },
            ScalarValue::IntervalDayTime(e) => match e {
                Some(value) => {
                    Arc::new(PrimitiveArray::<days_ms>::from_trusted_len_values_iter(
                        std::iter::repeat(*value).take(size),
                    ))
                }
                None => new_null_array(self.get_datatype(), size).into(),
            },
=======
                _ => ScalarValue::iter_to_array_list(
                    repeat(self.clone()).take(size),
                    &DataType::List(Box::new(Field::new(
                        "item",
                        data_type.as_ref().clone(),
                        true,
                    ))),
                )
                .unwrap(),
            }),
            ScalarValue::Date32(e) => {
                build_array_from_option!(Date32, Date32Array, e, size)
            }
            ScalarValue::Date64(e) => {
                build_array_from_option!(Date64, Date64Array, e, size)
            }
            ScalarValue::IntervalDayTime(e) => build_array_from_option!(
                Interval,
                IntervalUnit::DayTime,
                IntervalDayTimeArray,
                e,
                size
            ),

            ScalarValue::IntervalYearMonth(e) => build_array_from_option!(
                Interval,
                IntervalUnit::YearMonth,
                IntervalYearMonthArray,
                e,
                size
            ),
            ScalarValue::Struct(values, fields) => match values {
                Some(values) => {
                    let field_values: Vec<_> = fields
                        .iter()
                        .zip(values.iter())
                        .map(|(field, value)| {
                            (field.clone(), value.to_array_of_size(size))
                        })
                        .collect();

                    Arc::new(StructArray::from(field_values))
                }
                None => {
                    let field_values: Vec<_> = fields
                        .iter()
                        .map(|field| {
                            let none_field = Self::try_from(field.data_type()).expect(
                                "Failed to construct null ScalarValue from Struct field type"
                            );
                            (field.clone(), none_field.to_array_of_size(size))
                        })
                        .collect();

                    Arc::new(StructArray::from(field_values))
                }
            },
        }
    }

    fn get_decimal_value_from_array(
        array: &ArrayRef,
        index: usize,
        precision: &usize,
        scale: &usize,
    ) -> ScalarValue {
        let array = array.as_any().downcast_ref::<DecimalArray>().unwrap();
        if array.is_null(index) {
            ScalarValue::Decimal128(None, *precision, *scale)
        } else {
            ScalarValue::Decimal128(Some(array.value(index)), *precision, *scale)
>>>>>>> e1cfa418
        }
    }

    /// Converts a value in `array` at `index` into a ScalarValue
    pub fn try_from_array(array: &ArrayRef, index: usize) -> Result<Self> {
        // handle NULL value
        if !array.is_valid(index) {
            return array.data_type().try_into();
        }

        Ok(match array.data_type() {
            DataType::Decimal(precision, scale) => {
                ScalarValue::get_decimal_value_from_array(array, index, precision, scale)
            }
            DataType::Boolean => typed_cast!(array, index, BooleanArray, Boolean),
            DataType::Float64 => typed_cast!(array, index, Float64Array, Float64),
            DataType::Float32 => typed_cast!(array, index, Float32Array, Float32),
            DataType::UInt64 => typed_cast!(array, index, UInt64Array, UInt64),
            DataType::UInt32 => typed_cast!(array, index, UInt32Array, UInt32),
            DataType::UInt16 => typed_cast!(array, index, UInt16Array, UInt16),
            DataType::UInt8 => typed_cast!(array, index, UInt8Array, UInt8),
            DataType::Int64 => typed_cast!(array, index, Int64Array, Int64),
            DataType::Int32 => typed_cast!(array, index, Int32Array, Int32),
            DataType::Int16 => typed_cast!(array, index, Int16Array, Int16),
            DataType::Int8 => typed_cast!(array, index, Int8Array, Int8),
            DataType::Binary => typed_cast!(array, index, BinaryArray, Binary),
            DataType::LargeBinary => {
                typed_cast!(array, index, LargeBinaryArray, LargeBinary)
            }
            DataType::Utf8 => typed_cast!(array, index, StringArray, Utf8),
            DataType::LargeUtf8 => typed_cast!(array, index, LargeStringArray, LargeUtf8),
            DataType::List(nested_type) => {
                let list_array = array
                    .as_any()
                    .downcast_ref::<ListArray<i32>>()
                    .ok_or_else(|| {
                        DataFusionError::Internal(
                            "Failed to downcast ListArray".to_string(),
                        )
                    })?;
                let value = match list_array.is_null(index) {
                    true => None,
                    false => {
                        let nested_array = ArrayRef::from(list_array.value(index));
                        let scalar_vec = (0..nested_array.len())
                            .map(|i| ScalarValue::try_from_array(&nested_array, i))
                            .collect::<Result<Vec<_>>>()?;
                        Some(scalar_vec)
                    }
                };
                let value = value.map(Box::new);
                let data_type = Box::new(nested_type.data_type().clone());
                ScalarValue::List(value, data_type)
            }
            DataType::Date32 => {
                typed_cast!(array, index, Int32Array, Date32)
            }
            DataType::Date64 => {
                typed_cast!(array, index, Int64Array, Date64)
            }
            DataType::Timestamp(TimeUnit::Second, _) => {
                typed_cast!(array, index, Int64Array, TimestampSecond)
            }
            DataType::Timestamp(TimeUnit::Millisecond, _) => {
                typed_cast!(array, index, Int64Array, TimestampMillisecond)
            }
            DataType::Timestamp(TimeUnit::Microsecond, _) => {
                typed_cast!(array, index, Int64Array, TimestampMicrosecond)
            }
            DataType::Timestamp(TimeUnit::Nanosecond, _) => {
                typed_cast!(array, index, Int64Array, TimestampNanosecond)
            }
            DataType::Dictionary(index_type, _) => {
<<<<<<< HEAD
                let (values, values_index) = match index_type {
                    IntegerType::Int8 => get_dict_value::<i8>(array, index)?,
                    IntegerType::Int16 => get_dict_value::<i16>(array, index)?,
                    IntegerType::Int32 => get_dict_value::<i32>(array, index)?,
                    IntegerType::Int64 => get_dict_value::<i64>(array, index)?,
                    IntegerType::UInt8 => get_dict_value::<u8>(array, index)?,
                    IntegerType::UInt16 => get_dict_value::<u16>(array, index)?,
                    IntegerType::UInt32 => get_dict_value::<u32>(array, index)?,
                    IntegerType::UInt64 => get_dict_value::<u64>(array, index)?,
=======
                let (values, values_index) = match **index_type {
                    DataType::Int8 => get_dict_value::<Int8Type>(array, index)?,
                    DataType::Int16 => get_dict_value::<Int16Type>(array, index)?,
                    DataType::Int32 => get_dict_value::<Int32Type>(array, index)?,
                    DataType::Int64 => get_dict_value::<Int64Type>(array, index)?,
                    DataType::UInt8 => get_dict_value::<UInt8Type>(array, index)?,
                    DataType::UInt16 => get_dict_value::<UInt16Type>(array, index)?,
                    DataType::UInt32 => get_dict_value::<UInt32Type>(array, index)?,
                    DataType::UInt64 => get_dict_value::<UInt64Type>(array, index)?,
                    _ => {
                        return Err(DataFusionError::Internal(format!(
                            "Index type not supported while creating scalar from dictionary: {}",
                            array.data_type(),
                        )));
                    }
>>>>>>> e1cfa418
                };

                match values_index {
                    Some(values_index) => Self::try_from_array(values, values_index)?,
                    // was null
                    None => values.data_type().try_into()?,
                }
            }
            DataType::Struct(fields) => {
                let array =
                    array
                        .as_any()
                        .downcast_ref::<StructArray>()
                        .ok_or_else(|| {
                            DataFusionError::Internal(
                                "Failed to downcast ArrayRef to StructArray".to_string(),
                            )
                        })?;
                let mut field_values: Vec<ScalarValue> = Vec::new();
                for col_index in 0..array.num_columns() {
                    let col_array = array.column(col_index);
                    let col_scalar = ScalarValue::try_from_array(col_array, index)?;
                    field_values.push(col_scalar);
                }
                Self::Struct(Some(Box::new(field_values)), Box::new(fields.clone()))
            }
            other => {
                return Err(DataFusionError::NotImplemented(format!(
                    "Can't create a scalar from array of type \"{:?}\"",
                    other
                )));
            }
        })
    }

    fn eq_array_decimal(
        array: &ArrayRef,
        index: usize,
        value: &Option<i128>,
        precision: usize,
        scale: usize,
    ) -> bool {
        let array = array.as_any().downcast_ref::<DecimalArray>().unwrap();
        if array.precision() != precision || array.scale() != scale {
            return false;
        }
        match value {
            None => array.is_null(index),
            Some(v) => !array.is_null(index) && array.value(index) == *v,
        }
    }

    /// Compares a single row of array @ index for equality with self,
    /// in an optimized fashion.
    ///
    /// This method implements an optimized version of:
    ///
    /// ```text
    ///     let arr_scalar = Self::try_from_array(array, index).unwrap();
    ///     arr_scalar.eq(self)
    /// ```
    ///
    /// *Performance note*: the arrow compute kernels should be
    /// preferred over this function if at all possible as they can be
    /// vectorized and are generally much faster.
    ///
    /// This function has a few narrow usescases such as hash table key
    /// comparisons where comparing a single row at a time is necessary.
    #[inline]
    pub fn eq_array(&self, array: &ArrayRef, index: usize) -> bool {
        if let DataType::Dictionary(key_type, _) = array.data_type() {
            return self.eq_array_dictionary(array, index, key_type);
        }

        match self {
            ScalarValue::Decimal128(v, precision, scale) => {
                ScalarValue::eq_array_decimal(array, index, v, *precision, *scale)
            }
            ScalarValue::Boolean(val) => {
                eq_array_primitive!(array, index, BooleanArray, val)
            }
            ScalarValue::Float32(val) => {
                eq_array_primitive!(array, index, Float32Array, val)
            }
            ScalarValue::Float64(val) => {
                eq_array_primitive!(array, index, Float64Array, val)
            }
            ScalarValue::Int8(val) => eq_array_primitive!(array, index, Int8Array, val),
            ScalarValue::Int16(val) => eq_array_primitive!(array, index, Int16Array, val),
            ScalarValue::Int32(val) => eq_array_primitive!(array, index, Int32Array, val),
            ScalarValue::Int64(val) => eq_array_primitive!(array, index, Int64Array, val),
            ScalarValue::UInt8(val) => eq_array_primitive!(array, index, UInt8Array, val),
            ScalarValue::UInt16(val) => {
                eq_array_primitive!(array, index, UInt16Array, val)
            }
            ScalarValue::UInt32(val) => {
                eq_array_primitive!(array, index, UInt32Array, val)
            }
            ScalarValue::UInt64(val) => {
                eq_array_primitive!(array, index, UInt64Array, val)
            }
            ScalarValue::Utf8(val) => eq_array_primitive!(array, index, StringArray, val),
            ScalarValue::LargeUtf8(val) => {
                eq_array_primitive!(array, index, LargeStringArray, val)
            }
            ScalarValue::Binary(val) => {
                eq_array_primitive!(array, index, SmallBinaryArray, val)
            }
            ScalarValue::LargeBinary(val) => {
                eq_array_primitive!(array, index, LargeBinaryArray, val)
            }
            ScalarValue::List(_, _) => unimplemented!(),
            ScalarValue::Date32(val) => {
                eq_array_primitive!(array, index, Int32Array, val)
            }
            ScalarValue::Date64(val) => {
                eq_array_primitive!(array, index, Int64Array, val)
            }
            ScalarValue::TimestampSecond(val) => {
                eq_array_primitive!(array, index, Int64Array, val)
            }
            ScalarValue::TimestampMillisecond(val) => {
                eq_array_primitive!(array, index, Int64Array, val)
            }
            ScalarValue::TimestampMicrosecond(val) => {
                eq_array_primitive!(array, index, Int64Array, val)
            }
            ScalarValue::TimestampNanosecond(val) => {
                eq_array_primitive!(array, index, Int64Array, val)
            }
            ScalarValue::IntervalYearMonth(val) => {
                eq_array_primitive!(array, index, Int32Array, val)
            }
            ScalarValue::IntervalDayTime(val) => {
                eq_array_primitive!(array, index, DaysMsArray, val)
            }
            ScalarValue::Struct(_, _) => unimplemented!(),
        }
    }

    /// Compares a dictionary array with indexes of type `key_type`
    /// with the array @ index for equality with self
    fn eq_array_dictionary(
        &self,
        array: &ArrayRef,
        index: usize,
        key_type: &IntegerType,
    ) -> bool {
        let (values, values_index) = match key_type {
            IntegerType::Int8 => get_dict_value::<i8>(array, index).unwrap(),
            IntegerType::Int16 => get_dict_value::<i16>(array, index).unwrap(),
            IntegerType::Int32 => get_dict_value::<i32>(array, index).unwrap(),
            IntegerType::Int64 => get_dict_value::<i64>(array, index).unwrap(),
            IntegerType::UInt8 => get_dict_value::<u8>(array, index).unwrap(),
            IntegerType::UInt16 => get_dict_value::<u16>(array, index).unwrap(),
            IntegerType::UInt32 => get_dict_value::<u32>(array, index).unwrap(),
            IntegerType::UInt64 => get_dict_value::<u64>(array, index).unwrap(),
        };

        match values_index {
            Some(values_index) => self.eq_array(values, values_index),
            None => self.is_null(),
        }
    }
}

macro_rules! impl_scalar {
    ($ty:ty, $scalar:tt) => {
        impl From<$ty> for ScalarValue {
            fn from(value: $ty) -> Self {
                ScalarValue::$scalar(Some(value))
            }
        }

        impl From<Option<$ty>> for ScalarValue {
            fn from(value: Option<$ty>) -> Self {
                ScalarValue::$scalar(value)
            }
        }
    };
}

impl_scalar!(f64, Float64);
impl_scalar!(f32, Float32);
impl_scalar!(i8, Int8);
impl_scalar!(i16, Int16);
impl_scalar!(i32, Int32);
impl_scalar!(i64, Int64);
impl_scalar!(bool, Boolean);
impl_scalar!(u8, UInt8);
impl_scalar!(u16, UInt16);
impl_scalar!(u32, UInt32);
impl_scalar!(u64, UInt64);

impl From<&str> for ScalarValue {
    fn from(value: &str) -> Self {
        Some(value).into()
    }
}

impl From<Option<&str>> for ScalarValue {
    fn from(value: Option<&str>) -> Self {
        let value = value.map(|s| s.to_string());
        ScalarValue::Utf8(value)
    }
}

impl FromStr for ScalarValue {
    type Err = Infallible;

    fn from_str(s: &str) -> std::result::Result<Self, Self::Err> {
        Ok(s.into())
    }
}

impl From<Vec<(&str, ScalarValue)>> for ScalarValue {
    fn from(value: Vec<(&str, ScalarValue)>) -> Self {
        let (fields, scalars): (Vec<_>, Vec<_>) = value
            .into_iter()
            .map(|(name, scalar)| {
                (Field::new(name, scalar.get_datatype(), false), scalar)
            })
            .unzip();

        Self::Struct(Some(Box::new(scalars)), Box::new(fields))
    }
}

macro_rules! impl_try_from {
    ($SCALAR:ident, $NATIVE:ident) => {
        impl TryFrom<ScalarValue> for $NATIVE {
            type Error = DataFusionError;

            fn try_from(value: ScalarValue) -> Result<Self> {
                match value {
                    ScalarValue::$SCALAR(Some(inner_value)) => Ok(inner_value),
                    _ => Err(DataFusionError::Internal(format!(
                        "Cannot convert {:?} to {}",
                        value,
                        std::any::type_name::<Self>()
                    ))),
                }
            }
        }
    };
}

impl_try_from!(Int8, i8);
impl_try_from!(Int16, i16);

// special implementation for i32 because of Date32
impl TryFrom<ScalarValue> for i32 {
    type Error = DataFusionError;

    fn try_from(value: ScalarValue) -> Result<Self> {
        match value {
            ScalarValue::Int32(Some(inner_value))
            | ScalarValue::Date32(Some(inner_value)) => Ok(inner_value),
            _ => Err(DataFusionError::Internal(format!(
                "Cannot convert {:?} to {}",
                value,
                std::any::type_name::<Self>()
            ))),
        }
    }
}

// special implementation for i64 because of TimeNanosecond
impl TryFrom<ScalarValue> for i64 {
    type Error = DataFusionError;

    fn try_from(value: ScalarValue) -> Result<Self> {
        match value {
            ScalarValue::Int64(Some(inner_value))
            | ScalarValue::Date64(Some(inner_value))
            | ScalarValue::TimestampNanosecond(Some(inner_value))
            | ScalarValue::TimestampMicrosecond(Some(inner_value))
            | ScalarValue::TimestampMillisecond(Some(inner_value))
            | ScalarValue::TimestampSecond(Some(inner_value)) => Ok(inner_value),
            _ => Err(DataFusionError::Internal(format!(
                "Cannot convert {:?} to {}",
                value,
                std::any::type_name::<Self>()
            ))),
        }
    }
}

impl_try_from!(UInt8, u8);
impl_try_from!(UInt16, u16);
impl_try_from!(UInt32, u32);
impl_try_from!(UInt64, u64);
impl_try_from!(Float32, f32);
impl_try_from!(Float64, f64);
impl_try_from!(Boolean, bool);

impl TryInto<Box<dyn Scalar>> for &ScalarValue {
    type Error = DataFusionError;

    fn try_into(self) -> Result<Box<dyn Scalar>> {
        use arrow::scalar::*;
        match self {
            ScalarValue::Boolean(b) => Ok(Box::new(BooleanScalar::new(*b))),
            ScalarValue::Float32(f) => {
                Ok(Box::new(PrimitiveScalar::<f32>::new(DataType::Float32, *f)))
            }
            ScalarValue::Float64(f) => {
                Ok(Box::new(PrimitiveScalar::<f64>::new(DataType::Float64, *f)))
            }
            ScalarValue::Int8(i) => {
                Ok(Box::new(PrimitiveScalar::<i8>::new(DataType::Int8, *i)))
            }
            ScalarValue::Int16(i) => {
                Ok(Box::new(PrimitiveScalar::<i16>::new(DataType::Int16, *i)))
            }
            ScalarValue::Int32(i) => {
                Ok(Box::new(PrimitiveScalar::<i32>::new(DataType::Int32, *i)))
            }
            ScalarValue::Int64(i) => {
                Ok(Box::new(PrimitiveScalar::<i64>::new(DataType::Int64, *i)))
            }
            ScalarValue::UInt8(u) => {
                Ok(Box::new(PrimitiveScalar::<u8>::new(DataType::UInt8, *u)))
            }
            ScalarValue::UInt16(u) => {
                Ok(Box::new(PrimitiveScalar::<u16>::new(DataType::UInt16, *u)))
            }
            ScalarValue::UInt32(u) => {
                Ok(Box::new(PrimitiveScalar::<u32>::new(DataType::UInt32, *u)))
            }
            ScalarValue::UInt64(u) => {
                Ok(Box::new(PrimitiveScalar::<u64>::new(DataType::UInt64, *u)))
            }
            ScalarValue::Utf8(s) => Ok(Box::new(Utf8Scalar::<i32>::new(s.clone()))),
            ScalarValue::LargeUtf8(s) => Ok(Box::new(Utf8Scalar::<i64>::new(s.clone()))),
            ScalarValue::Binary(b) => Ok(Box::new(BinaryScalar::<i32>::new(b.clone()))),
            ScalarValue::LargeBinary(b) => {
                Ok(Box::new(BinaryScalar::<i64>::new(b.clone())))
            }
            ScalarValue::Date32(i) => {
                Ok(Box::new(PrimitiveScalar::<i32>::new(DataType::Date32, *i)))
            }
            ScalarValue::Date64(i) => {
                Ok(Box::new(PrimitiveScalar::<i64>::new(DataType::Date64, *i)))
            }
            ScalarValue::TimestampSecond(i) => Ok(Box::new(PrimitiveScalar::<i64>::new(
                DataType::Timestamp(TimeUnit::Second, None),
                *i,
            ))),
            ScalarValue::TimestampMillisecond(i) => {
                Ok(Box::new(PrimitiveScalar::<i64>::new(
                    DataType::Timestamp(TimeUnit::Millisecond, None),
                    *i,
                )))
            }
            ScalarValue::TimestampMicrosecond(i) => {
                Ok(Box::new(PrimitiveScalar::<i64>::new(
                    DataType::Timestamp(TimeUnit::Microsecond, None),
                    *i,
                )))
            }
            ScalarValue::TimestampNanosecond(i) => {
                Ok(Box::new(PrimitiveScalar::<i64>::new(
                    DataType::Timestamp(TimeUnit::Nanosecond, None),
                    *i,
                )))
            }
            ScalarValue::IntervalYearMonth(i) => {
                Ok(Box::new(PrimitiveScalar::<i32>::new(
                    DataType::Interval(IntervalUnit::YearMonth),
                    *i,
                )))
            }

            // List and IntervalDayTime comparison not possible in arrow2
            _ => Err(DataFusionError::Internal(
                "Conversion not possible in arrow2".to_owned(),
            )),
        }
    }
}

impl<T: NativeType> TryFrom<PrimitiveScalar<T>> for ScalarValue {
    type Error = DataFusionError;

    fn try_from(s: PrimitiveScalar<T>) -> Result<ScalarValue> {
        match s.data_type() {
            DataType::Timestamp(TimeUnit::Second, _) => {
                let s = s.as_any().downcast_ref::<PrimitiveScalar<i64>>().unwrap();
                Ok(ScalarValue::TimestampSecond(Some(s.value())))
            }
            DataType::Timestamp(TimeUnit::Microsecond, _) => {
                let s = s.as_any().downcast_ref::<PrimitiveScalar<i64>>().unwrap();
                Ok(ScalarValue::TimestampMicrosecond(Some(s.value())))
            }
            DataType::Timestamp(TimeUnit::Millisecond, _) => {
                let s = s.as_any().downcast_ref::<PrimitiveScalar<i64>>().unwrap();
                Ok(ScalarValue::TimestampMillisecond(Some(s.value())))
            }
            DataType::Timestamp(TimeUnit::Nanosecond, _) => {
                let s = s.as_any().downcast_ref::<PrimitiveScalar<i64>>().unwrap();
                Ok(ScalarValue::TimestampNanosecond(Some(s.value())))
            }
            _ => Err(DataFusionError::Internal(
                format!(
                    "Conversion from arrow Scalar to Datafusion ScalarValue not implemented for: {:?}", s))
            ),
        }
    }
}

impl TryFrom<&DataType> for ScalarValue {
    type Error = DataFusionError;

    /// Create a Null instance of ScalarValue for this datatype
    fn try_from(datatype: &DataType) -> Result<Self> {
        Ok(match datatype {
            DataType::Boolean => ScalarValue::Boolean(None),
            DataType::Float64 => ScalarValue::Float64(None),
            DataType::Float32 => ScalarValue::Float32(None),
            DataType::Int8 => ScalarValue::Int8(None),
            DataType::Int16 => ScalarValue::Int16(None),
            DataType::Int32 => ScalarValue::Int32(None),
            DataType::Int64 => ScalarValue::Int64(None),
            DataType::UInt8 => ScalarValue::UInt8(None),
            DataType::UInt16 => ScalarValue::UInt16(None),
            DataType::UInt32 => ScalarValue::UInt32(None),
            DataType::UInt64 => ScalarValue::UInt64(None),
            DataType::Decimal(precision, scale) => {
                ScalarValue::Decimal128(None, *precision, *scale)
            }
            DataType::Utf8 => ScalarValue::Utf8(None),
            DataType::LargeUtf8 => ScalarValue::LargeUtf8(None),
            DataType::Date32 => ScalarValue::Date32(None),
            DataType::Date64 => ScalarValue::Date64(None),
            DataType::Timestamp(TimeUnit::Second, _) => {
                ScalarValue::TimestampSecond(None)
            }
            DataType::Timestamp(TimeUnit::Millisecond, _) => {
                ScalarValue::TimestampMillisecond(None)
            }
            DataType::Timestamp(TimeUnit::Microsecond, _) => {
                ScalarValue::TimestampMicrosecond(None)
            }
            DataType::Timestamp(TimeUnit::Nanosecond, _) => {
                ScalarValue::TimestampNanosecond(None)
            }
            DataType::Dictionary(_index_type, value_type) => {
                value_type.as_ref().try_into()?
            }
            DataType::List(ref nested_type) => {
                ScalarValue::List(None, Box::new(nested_type.data_type().clone()))
            }
            DataType::Struct(fields) => {
                ScalarValue::Struct(None, Box::new(fields.clone()))
            }
            _ => {
                return Err(DataFusionError::NotImplemented(format!(
                    "Can't create a scalar from data_type \"{:?}\"",
                    datatype
                )));
            }
        })
    }
}

macro_rules! format_option {
    ($F:expr, $EXPR:expr) => {{
        match $EXPR {
            Some(e) => write!($F, "{}", e),
            None => write!($F, "NULL"),
        }
    }};
}

impl fmt::Display for ScalarValue {
    fn fmt(&self, f: &mut fmt::Formatter) -> fmt::Result {
        match self {
            ScalarValue::Decimal128(v, p, s) => {
                write!(f, "{}", format!("{:?},{:?},{:?}", v, p, s))?;
            }
            ScalarValue::Boolean(e) => format_option!(f, e)?,
            ScalarValue::Float32(e) => format_option!(f, e)?,
            ScalarValue::Float64(e) => format_option!(f, e)?,
            ScalarValue::Int8(e) => format_option!(f, e)?,
            ScalarValue::Int16(e) => format_option!(f, e)?,
            ScalarValue::Int32(e) => format_option!(f, e)?,
            ScalarValue::Int64(e) => format_option!(f, e)?,
            ScalarValue::UInt8(e) => format_option!(f, e)?,
            ScalarValue::UInt16(e) => format_option!(f, e)?,
            ScalarValue::UInt32(e) => format_option!(f, e)?,
            ScalarValue::UInt64(e) => format_option!(f, e)?,
            ScalarValue::TimestampSecond(e) => format_option!(f, e)?,
            ScalarValue::TimestampMillisecond(e) => format_option!(f, e)?,
            ScalarValue::TimestampMicrosecond(e) => format_option!(f, e)?,
            ScalarValue::TimestampNanosecond(e) => format_option!(f, e)?,
            ScalarValue::Utf8(e) => format_option!(f, e)?,
            ScalarValue::LargeUtf8(e) => format_option!(f, e)?,
            ScalarValue::Binary(e) => match e {
                Some(l) => write!(
                    f,
                    "{}",
                    l.iter()
                        .map(|v| format!("{}", v))
                        .collect::<Vec<_>>()
                        .join(",")
                )?,
                None => write!(f, "NULL")?,
            },
            ScalarValue::LargeBinary(e) => match e {
                Some(l) => write!(
                    f,
                    "{}",
                    l.iter()
                        .map(|v| format!("{}", v))
                        .collect::<Vec<_>>()
                        .join(",")
                )?,
                None => write!(f, "NULL")?,
            },
            ScalarValue::List(e, _) => match e {
                Some(l) => write!(
                    f,
                    "{}",
                    l.iter()
                        .map(|v| format!("{}", v))
                        .collect::<Vec<_>>()
                        .join(",")
                )?,
                None => write!(f, "NULL")?,
            },
            ScalarValue::Date32(e) => format_option!(f, e)?,
            ScalarValue::Date64(e) => format_option!(f, e)?,
            ScalarValue::IntervalDayTime(e) => format_option!(f, e)?,
            ScalarValue::IntervalYearMonth(e) => format_option!(f, e)?,
            ScalarValue::Struct(e, fields) => match e {
                Some(l) => write!(
                    f,
                    "{{{}}}",
                    l.iter()
                        .zip(fields.iter())
                        .map(|(value, field)| format!("{}:{}", field.name(), value))
                        .collect::<Vec<_>>()
                        .join(",")
                )?,
                None => write!(f, "NULL")?,
            },
        };
        Ok(())
    }
}

impl fmt::Debug for ScalarValue {
    fn fmt(&self, f: &mut fmt::Formatter<'_>) -> fmt::Result {
        match self {
            ScalarValue::Decimal128(_, _, _) => write!(f, "Decimal128({})", self),
            ScalarValue::Boolean(_) => write!(f, "Boolean({})", self),
            ScalarValue::Float32(_) => write!(f, "Float32({})", self),
            ScalarValue::Float64(_) => write!(f, "Float64({})", self),
            ScalarValue::Int8(_) => write!(f, "Int8({})", self),
            ScalarValue::Int16(_) => write!(f, "Int16({})", self),
            ScalarValue::Int32(_) => write!(f, "Int32({})", self),
            ScalarValue::Int64(_) => write!(f, "Int64({})", self),
            ScalarValue::UInt8(_) => write!(f, "UInt8({})", self),
            ScalarValue::UInt16(_) => write!(f, "UInt16({})", self),
            ScalarValue::UInt32(_) => write!(f, "UInt32({})", self),
            ScalarValue::UInt64(_) => write!(f, "UInt64({})", self),
            ScalarValue::TimestampSecond(_) => write!(f, "TimestampSecond({})", self),
            ScalarValue::TimestampMillisecond(_) => {
                write!(f, "TimestampMillisecond({})", self)
            }
            ScalarValue::TimestampMicrosecond(_) => {
                write!(f, "TimestampMicrosecond({})", self)
            }
            ScalarValue::TimestampNanosecond(_) => {
                write!(f, "TimestampNanosecond({})", self)
            }
            ScalarValue::Utf8(None) => write!(f, "Utf8({})", self),
            ScalarValue::Utf8(Some(_)) => write!(f, "Utf8(\"{}\")", self),
            ScalarValue::LargeUtf8(None) => write!(f, "LargeUtf8({})", self),
            ScalarValue::LargeUtf8(Some(_)) => write!(f, "LargeUtf8(\"{}\")", self),
            ScalarValue::Binary(None) => write!(f, "Binary({})", self),
            ScalarValue::Binary(Some(_)) => write!(f, "Binary(\"{}\")", self),
            ScalarValue::LargeBinary(None) => write!(f, "LargeBinary({})", self),
            ScalarValue::LargeBinary(Some(_)) => write!(f, "LargeBinary(\"{}\")", self),
            ScalarValue::List(_, dt) => write!(f, "List[{}]([{}])", dt, self),
            ScalarValue::Date32(_) => write!(f, "Date32(\"{}\")", self),
            ScalarValue::Date64(_) => write!(f, "Date64(\"{}\")", self),
            ScalarValue::IntervalDayTime(_) => {
                write!(f, "IntervalDayTime(\"{}\")", self)
            }
            ScalarValue::IntervalYearMonth(_) => {
                write!(f, "IntervalYearMonth(\"{}\")", self)
            }
            ScalarValue::Struct(e, fields) => {
                // Use Debug representation of field values
                match e {
                    Some(l) => write!(
                        f,
                        "Struct({{{}}})",
                        l.iter()
                            .zip(fields.iter())
                            .map(|(value, field)| format!("{}:{:?}", field.name(), value))
                            .collect::<Vec<_>>()
                            .join(",")
                    ),
                    None => write!(f, "Struct(NULL)"),
                }
            }
        }
    }
}

#[cfg(test)]
mod tests {
    use super::*;

    #[test]
    fn scalar_decimal_test() {
        let decimal_value = ScalarValue::Decimal128(Some(123), 10, 1);
        assert_eq!(DataType::Decimal(10, 1), decimal_value.get_datatype());
        assert!(!decimal_value.is_null());
        let neg_decimal_value = decimal_value.arithmetic_negate();
        match neg_decimal_value {
            ScalarValue::Decimal128(v, _, _) => {
                assert_eq!(-123, v.unwrap());
            }
            _ => {
                unreachable!();
            }
        }

        // decimal scalar to array
        let array = decimal_value.to_array();
        let array = array.as_any().downcast_ref::<DecimalArray>().unwrap();
        assert_eq!(1, array.len());
        assert_eq!(DataType::Decimal(10, 1), array.data_type().clone());
        assert_eq!(123i128, array.value(0));

        // decimal scalar to array with size
        let array = decimal_value.to_array_of_size(10);
        let array_decimal = array.as_any().downcast_ref::<DecimalArray>().unwrap();
        assert_eq!(10, array.len());
        assert_eq!(DataType::Decimal(10, 1), array.data_type().clone());
        assert_eq!(123i128, array_decimal.value(0));
        assert_eq!(123i128, array_decimal.value(9));
        // test eq array
        assert!(decimal_value.eq_array(&array, 1));
        assert!(decimal_value.eq_array(&array, 5));
        // test try from array
        assert_eq!(
            decimal_value,
            ScalarValue::try_from_array(&array, 5).unwrap()
        );

        assert_eq!(
            decimal_value,
            ScalarValue::try_new_decimal128(123, 10, 1).unwrap()
        );

        // test compare
        let left = ScalarValue::Decimal128(Some(123), 10, 2);
        let right = ScalarValue::Decimal128(Some(124), 10, 2);
        assert!(!left.eq(&right));
        let result = left < right;
        assert!(result);
        let result = left <= right;
        assert!(result);
        let right = ScalarValue::Decimal128(Some(124), 10, 3);
        // make sure that two decimals with diff datatype can't be compared.
        let result = left.partial_cmp(&right);
        assert_eq!(None, result);

        let decimal_vec = vec![
            ScalarValue::Decimal128(Some(1), 10, 2),
            ScalarValue::Decimal128(Some(2), 10, 2),
            ScalarValue::Decimal128(Some(3), 10, 2),
        ];
        // convert the vec to decimal array and check the result
        let array = ScalarValue::iter_to_array(decimal_vec.into_iter()).unwrap();
        assert_eq!(3, array.len());
        assert_eq!(DataType::Decimal(10, 2), array.data_type().clone());

        let decimal_vec = vec![
            ScalarValue::Decimal128(Some(1), 10, 2),
            ScalarValue::Decimal128(Some(2), 10, 2),
            ScalarValue::Decimal128(Some(3), 10, 2),
            ScalarValue::Decimal128(None, 10, 2),
        ];
        let array = ScalarValue::iter_to_array(decimal_vec.into_iter()).unwrap();
        assert_eq!(4, array.len());
        assert_eq!(DataType::Decimal(10, 2), array.data_type().clone());

        assert!(ScalarValue::try_new_decimal128(1, 10, 2)
            .unwrap()
            .eq_array(&array, 0));
        assert!(ScalarValue::try_new_decimal128(2, 10, 2)
            .unwrap()
            .eq_array(&array, 1));
        assert!(ScalarValue::try_new_decimal128(3, 10, 2)
            .unwrap()
            .eq_array(&array, 2));
        assert_eq!(
            ScalarValue::Decimal128(None, 10, 2),
            ScalarValue::try_from_array(&array, 3).unwrap()
        );
        assert_eq!(
            ScalarValue::Decimal128(None, 10, 2),
            ScalarValue::try_from_array(&array, 4).unwrap()
        );
    }

    #[test]
    fn scalar_value_to_array_u64() {
        let value = ScalarValue::UInt64(Some(13u64));
        let array = value.to_array();
        let array = array.as_any().downcast_ref::<UInt64Array>().unwrap();
        assert_eq!(array.len(), 1);
        assert!(!array.is_null(0));
        assert_eq!(array.value(0), 13);

        let value = ScalarValue::UInt64(None);
        let array = value.to_array();
        let array = array.as_any().downcast_ref::<UInt64Array>().unwrap();
        assert_eq!(array.len(), 1);
        assert!(array.is_null(0));
    }

    #[test]
    fn scalar_value_to_array_u32() {
        let value = ScalarValue::UInt32(Some(13u32));
        let array = value.to_array();
        let array = array.as_any().downcast_ref::<UInt32Array>().unwrap();
        assert_eq!(array.len(), 1);
        assert!(!array.is_null(0));
        assert_eq!(array.value(0), 13);

        let value = ScalarValue::UInt32(None);
        let array = value.to_array();
        let array = array.as_any().downcast_ref::<UInt32Array>().unwrap();
        assert_eq!(array.len(), 1);
        assert!(array.is_null(0));
    }

    #[test]
    fn scalar_list_null_to_array() {
        let list_array_ref =
            ScalarValue::List(None, Box::new(DataType::UInt64)).to_array();
        let list_array = list_array_ref
            .as_any()
            .downcast_ref::<ListArray<i32>>()
            .unwrap();

        assert!(list_array.is_null(0));
        assert_eq!(list_array.len(), 1);
        assert_eq!(list_array.values().len(), 0);
    }

    #[test]
    fn scalar_list_to_array() {
        let list_array_ref = ScalarValue::List(
            Some(Box::new(vec![
                ScalarValue::UInt64(Some(100)),
                ScalarValue::UInt64(None),
                ScalarValue::UInt64(Some(101)),
            ])),
            Box::new(DataType::UInt64),
        )
        .to_array();

        let list_array = list_array_ref
            .as_any()
            .downcast_ref::<ListArray<i32>>()
            .unwrap();
        assert_eq!(list_array.len(), 1);
        assert_eq!(list_array.values().len(), 3);

        let prim_array_ref = list_array.value(0);
        let prim_array = prim_array_ref
            .as_any()
            .downcast_ref::<UInt64Array>()
            .unwrap();
        assert_eq!(prim_array.len(), 3);
        assert_eq!(prim_array.value(0), 100);
        assert!(prim_array.is_null(1));
        assert_eq!(prim_array.value(2), 101);
    }

    /// Creates array directly and via ScalarValue and ensures they are the same
    macro_rules! check_scalar_iter {
        ($SCALAR_T:ident, $ARRAYTYPE:ident, $INPUT:expr) => {{
            let scalars: Vec<_> =
                $INPUT.iter().map(|v| ScalarValue::$SCALAR_T(*v)).collect();

            let array = ScalarValue::iter_to_array(scalars.into_iter()).unwrap();

            let expected: Box<dyn Array> = Box::new($ARRAYTYPE::from($INPUT));

            assert_eq!(&array, &expected);
        }};
    }

    /// Creates array directly and via ScalarValue and ensures they
    /// are the same, for string  arrays
    macro_rules! check_scalar_iter_string {
        ($SCALAR_T:ident, $ARRAYTYPE:ident, $INPUT:expr) => {{
            let scalars: Vec<_> = $INPUT
                .iter()
                .map(|v| ScalarValue::$SCALAR_T(v.map(|v| v.to_string())))
                .collect();

            let array = ScalarValue::iter_to_array(scalars.into_iter()).unwrap();

            let expected: Box<dyn Array> = Box::new($ARRAYTYPE::from($INPUT));

            assert_eq!(&array, &expected);
        }};
    }

    /// Creates array directly and via ScalarValue and ensures they
    /// are the same, for binary arrays
    macro_rules! check_scalar_iter_binary {
        ($SCALAR_T:ident, $ARRAYTYPE:ident, $INPUT:expr) => {{
            let scalars: Vec<_> = $INPUT
                .iter()
                .map(|v| ScalarValue::$SCALAR_T(v.map(|v| v.to_vec())))
                .collect();

            let array = ScalarValue::iter_to_array(scalars.into_iter()).unwrap();

            let expected: $ARRAYTYPE =
                $INPUT.iter().map(|v| v.map(|v| v.to_vec())).collect();

            let expected: Box<dyn Array> = Box::new(expected);

            assert_eq!(&array, &expected);
        }};
    }

    #[test]
    fn scalar_iter_to_array_boolean() {
        check_scalar_iter!(Boolean, BooleanArray, vec![Some(true), None, Some(false)]);
        check_scalar_iter!(Float32, Float32Array, vec![Some(1.9), None, Some(-2.1)]);
        check_scalar_iter!(Float64, Float64Array, vec![Some(1.9), None, Some(-2.1)]);

        check_scalar_iter!(Int8, Int8Array, vec![Some(1), None, Some(3)]);
        check_scalar_iter!(Int16, Int16Array, vec![Some(1), None, Some(3)]);
        check_scalar_iter!(Int32, Int32Array, vec![Some(1), None, Some(3)]);
        check_scalar_iter!(Int64, Int64Array, vec![Some(1), None, Some(3)]);

        check_scalar_iter!(UInt8, UInt8Array, vec![Some(1), None, Some(3)]);
        check_scalar_iter!(UInt16, UInt16Array, vec![Some(1), None, Some(3)]);
        check_scalar_iter!(UInt32, UInt32Array, vec![Some(1), None, Some(3)]);
        check_scalar_iter!(UInt64, UInt64Array, vec![Some(1), None, Some(3)]);

        check_scalar_iter_string!(
            Utf8,
            StringArray,
            vec![Some("foo"), None, Some("bar")]
        );
        check_scalar_iter_string!(
            LargeUtf8,
            LargeStringArray,
            vec![Some("foo"), None, Some("bar")]
        );
        check_scalar_iter_binary!(
            Binary,
            SmallBinaryArray,
            vec![Some(b"foo"), None, Some(b"bar")]
        );
        check_scalar_iter_binary!(
            LargeBinary,
            LargeBinaryArray,
            vec![Some(b"foo"), None, Some(b"bar")]
        );
    }

    #[test]
    fn scalar_iter_to_array_empty() {
        let scalars = vec![] as Vec<ScalarValue>;

        let result = ScalarValue::iter_to_array(scalars.into_iter()).unwrap_err();
        assert!(
            result
                .to_string()
                .contains("Empty iterator passed to ScalarValue::iter_to_array"),
            "{}",
            result
        );
    }

    #[test]
    fn scalar_iter_to_array_mismatched_types() {
        use ScalarValue::*;
        // If the scalar values are not all the correct type, error here
        let scalars: Vec<ScalarValue> = vec![Boolean(Some(true)), Int32(Some(5))];

        let result = ScalarValue::iter_to_array(scalars.into_iter()).unwrap_err();
        assert!(result.to_string().contains("Inconsistent types in ScalarValue::iter_to_array. Expected Boolean, got Int32(5)"),
                "{}", result);
    }

    #[test]
    fn scalar_try_from_array_null() {
        let array = vec![Some(33), None].into_iter().collect::<Int64Array>();
        let array: ArrayRef = Arc::new(array);

        assert_eq!(
            ScalarValue::Int64(Some(33)),
            ScalarValue::try_from_array(&array, 0).unwrap()
        );
        assert_eq!(
            ScalarValue::Int64(None),
            ScalarValue::try_from_array(&array, 1).unwrap()
        );
    }

    #[test]
    fn scalar_try_from_dict_datatype() {
        let data_type = DataType::Dictionary(IntegerType::Int8, Box::new(DataType::Utf8));
        let data_type = &data_type;
        assert_eq!(ScalarValue::Utf8(None), data_type.try_into().unwrap())
    }

    #[test]
    fn size_of_scalar() {
        // Since ScalarValues are used in a non trivial number of places,
        // making it larger means significant more memory consumption
        // per distinct value.
        assert_eq!(std::mem::size_of::<ScalarValue>(), 48);
    }

    #[test]
    fn scalar_eq_array() {
        // Validate that eq_array has the same semantics as ScalarValue::eq
        macro_rules! make_typed_vec {
            ($INPUT:expr, $TYPE:ident) => {{
                $INPUT
                    .iter()
                    .map(|v| v.map(|v| v as $TYPE))
                    .collect::<Vec<_>>()
            }};
        }

        let bool_vals = vec![Some(true), None, Some(false)];
        let f32_vals = vec![Some(-1.0), None, Some(1.0)];
        let f64_vals = make_typed_vec!(f32_vals, f64);

        let i8_vals = vec![Some(-1), None, Some(1)];
        let i16_vals = make_typed_vec!(i8_vals, i16);
        let i32_vals = make_typed_vec!(i8_vals, i32);
        let i64_vals = make_typed_vec!(i8_vals, i64);
        let days_ms_vals = &[Some(days_ms::new(1, 2)), None, Some(days_ms::new(10, 0))];

        let u8_vals = vec![Some(0), None, Some(1)];
        let u16_vals = make_typed_vec!(u8_vals, u16);
        let u32_vals = make_typed_vec!(u8_vals, u32);
        let u64_vals = make_typed_vec!(u8_vals, u64);

        let str_vals = &[Some("foo"), None, Some("bar")];

        /// Test each value in `scalar` with the corresponding element
        /// at `array`. Assumes each element is unique (aka not equal
        /// with all other indexes)
        struct TestCase {
            array: ArrayRef,
            scalars: Vec<ScalarValue>,
        }

        /// Create a test case for casing the input to the specified array type
        macro_rules! make_test_case {
            ($INPUT:expr, $ARRAY_TY:ident, $SCALAR_TY:ident) => {{
                TestCase {
                    array: Arc::new($INPUT.iter().collect::<$ARRAY_TY>()),
                    scalars: $INPUT.iter().map(|v| ScalarValue::$SCALAR_TY(*v)).collect(),
                }
            }};
        }

        macro_rules! make_date_test_case {
            ($INPUT:expr, $ARRAY_TY:ident, $SCALAR_TY:ident) => {{
                TestCase {
                    array: Arc::new($ARRAY_TY::from($INPUT).to(DataType::$SCALAR_TY)),
                    scalars: $INPUT.iter().map(|v| ScalarValue::$SCALAR_TY(*v)).collect(),
                }
            }};
        }

        macro_rules! make_ts_test_case {
            ($INPUT:expr, $ARRAY_TY:ident, $ARROW_TU:ident, $SCALAR_TY:ident) => {{
                TestCase {
                    array: Arc::new(
                        $ARRAY_TY::from($INPUT)
                            .to(DataType::Timestamp(TimeUnit::$ARROW_TU, None)),
                    ),
                    scalars: $INPUT.iter().map(|v| ScalarValue::$SCALAR_TY(*v)).collect(),
                }
            }};
        }

        macro_rules! make_temporal_test_case {
            ($INPUT:expr, $ARRAY_TY:ident, $ARROW_TU:ident, $SCALAR_TY:ident) => {{
                TestCase {
                    array: Arc::new(
                        $ARRAY_TY::from($INPUT)
                            .to(DataType::Interval(IntervalUnit::$ARROW_TU)),
                    ),
                    scalars: $INPUT.iter().map(|v| ScalarValue::$SCALAR_TY(*v)).collect(),
                }
            }};
        }

        macro_rules! make_str_test_case {
            ($INPUT:expr, $ARRAY_TY:ident, $SCALAR_TY:ident) => {{
                TestCase {
                    array: Arc::new($INPUT.iter().cloned().collect::<$ARRAY_TY>()),
                    scalars: $INPUT
                        .iter()
                        .map(|v| ScalarValue::$SCALAR_TY(v.map(|v| v.to_string())))
                        .collect(),
                }
            }};
        }

        macro_rules! make_binary_test_case {
            ($INPUT:expr, $ARRAY_TY:ident, $SCALAR_TY:ident) => {{
                TestCase {
                    array: Arc::new($INPUT.iter().cloned().collect::<$ARRAY_TY>()),
                    scalars: $INPUT
                        .iter()
                        .map(|v| {
                            ScalarValue::$SCALAR_TY(v.map(|v| v.as_bytes().to_vec()))
                        })
                        .collect(),
                }
            }};
        }

        /// create a test case for DictionaryArray<$INDEX_TY>
        macro_rules! make_str_dict_test_case {
            ($INPUT:expr, $INDEX_TY:ty, $SCALAR_TY:ident) => {{
                TestCase {
                    array: {
                        let mut array = MutableDictionaryArray::<
                            $INDEX_TY,
                            MutableUtf8Array<i32>,
                        >::new();
                        array.try_extend(*($INPUT)).unwrap();
                        let array: DictionaryArray<$INDEX_TY> = array.into();
                        Arc::new(array)
                    },
                    scalars: $INPUT
                        .iter()
                        .map(|v| ScalarValue::$SCALAR_TY(v.map(|v| v.to_string())))
                        .collect(),
                }
            }};
        }

        let cases = vec![
            make_test_case!(bool_vals, BooleanArray, Boolean),
            make_test_case!(f32_vals, Float32Array, Float32),
            make_test_case!(f64_vals, Float64Array, Float64),
            make_test_case!(i8_vals, Int8Array, Int8),
            make_test_case!(i16_vals, Int16Array, Int16),
            make_test_case!(i32_vals, Int32Array, Int32),
            make_test_case!(i64_vals, Int64Array, Int64),
            make_test_case!(u8_vals, UInt8Array, UInt8),
            make_test_case!(u16_vals, UInt16Array, UInt16),
            make_test_case!(u32_vals, UInt32Array, UInt32),
            make_test_case!(u64_vals, UInt64Array, UInt64),
            make_str_test_case!(str_vals, StringArray, Utf8),
            make_str_test_case!(str_vals, LargeStringArray, LargeUtf8),
            make_binary_test_case!(str_vals, SmallBinaryArray, Binary),
            make_binary_test_case!(str_vals, LargeBinaryArray, LargeBinary),
            make_date_test_case!(&i32_vals, Int32Array, Date32),
            make_date_test_case!(&i64_vals, Int64Array, Date64),
            make_ts_test_case!(&i64_vals, Int64Array, Second, TimestampSecond),
            make_ts_test_case!(&i64_vals, Int64Array, Millisecond, TimestampMillisecond),
            make_ts_test_case!(&i64_vals, Int64Array, Microsecond, TimestampMicrosecond),
            make_ts_test_case!(&i64_vals, Int64Array, Nanosecond, TimestampNanosecond),
            make_temporal_test_case!(&i32_vals, Int32Array, YearMonth, IntervalYearMonth),
            make_temporal_test_case!(days_ms_vals, DaysMsArray, DayTime, IntervalDayTime),
            make_str_dict_test_case!(str_vals, i8, Utf8),
            make_str_dict_test_case!(str_vals, i16, Utf8),
            make_str_dict_test_case!(str_vals, i32, Utf8),
            make_str_dict_test_case!(str_vals, i64, Utf8),
            make_str_dict_test_case!(str_vals, u8, Utf8),
            make_str_dict_test_case!(str_vals, u16, Utf8),
            make_str_dict_test_case!(str_vals, u32, Utf8),
            make_str_dict_test_case!(str_vals, u64, Utf8),
        ];

        for case in cases {
            let TestCase { array, scalars } = case;
            assert_eq!(array.len(), scalars.len());

            for (index, scalar) in scalars.into_iter().enumerate() {
                assert!(
                    scalar.eq_array(&array, index),
                    "Expected {:?} to be equal to {:?} at index {}",
                    scalar,
                    array,
                    index
                );

                // test that all other elements are *not* equal
                for other_index in 0..array.len() {
                    if index != other_index {
                        assert!(
                            !scalar.eq_array(&array, other_index),
                            "Expected {:?} to be NOT equal to {:?} at index {}",
                            scalar,
                            array,
                            other_index
                        );
                    }
                }
            }
        }
    }

    #[test]
    fn scalar_partial_ordering() {
        use ScalarValue::*;

        assert_eq!(
            Int64(Some(33)).partial_cmp(&Int64(Some(0))),
            Some(Ordering::Greater)
        );
        assert_eq!(
            Int64(Some(0)).partial_cmp(&Int64(Some(33))),
            Some(Ordering::Less)
        );
        assert_eq!(
            Int64(Some(33)).partial_cmp(&Int64(Some(33))),
            Some(Ordering::Equal)
        );
        // For different data type, `partial_cmp` returns None.
        assert_eq!(Int64(Some(33)).partial_cmp(&Int32(Some(33))), None);
        assert_eq!(Int32(Some(33)).partial_cmp(&Int64(Some(33))), None);

        assert_eq!(
            List(
                Some(Box::new(vec![Int32(Some(1)), Int32(Some(5))])),
                Box::new(DataType::Int32),
            )
            .partial_cmp(&List(
                Some(Box::new(vec![Int32(Some(1)), Int32(Some(5))])),
                Box::new(DataType::Int32),
            )),
            Some(Ordering::Equal)
        );

        assert_eq!(
            List(
                Some(Box::new(vec![Int32(Some(10)), Int32(Some(5))])),
                Box::new(DataType::Int32),
            )
            .partial_cmp(&List(
                Some(Box::new(vec![Int32(Some(1)), Int32(Some(5))])),
                Box::new(DataType::Int32),
            )),
            Some(Ordering::Greater)
        );

        assert_eq!(
            List(
                Some(Box::new(vec![Int32(Some(1)), Int32(Some(5))])),
                Box::new(DataType::Int32),
            )
            .partial_cmp(&List(
                Some(Box::new(vec![Int32(Some(10)), Int32(Some(5))])),
                Box::new(DataType::Int32),
            )),
            Some(Ordering::Less)
        );

        // For different data type, `partial_cmp` returns None.
        assert_eq!(
            List(
                Some(Box::new(vec![Int64(Some(1)), Int64(Some(5))])),
                Box::new(DataType::Int64),
            )
            .partial_cmp(&List(
                Some(Box::new(vec![Int32(Some(1)), Int32(Some(5))])),
                Box::new(DataType::Int32),
            )),
            None
        );

        assert_eq!(
            ScalarValue::from(vec![
                ("A", ScalarValue::from(1.0)),
                ("B", ScalarValue::from("Z")),
            ])
            .partial_cmp(&ScalarValue::from(vec![
                ("A", ScalarValue::from(2.0)),
                ("B", ScalarValue::from("A")),
            ])),
            Some(Ordering::Less)
        );

        // For different struct fields, `partial_cmp` returns None.
        assert_eq!(
            ScalarValue::from(vec![
                ("A", ScalarValue::from(1.0)),
                ("B", ScalarValue::from("Z")),
            ])
            .partial_cmp(&ScalarValue::from(vec![
                ("a", ScalarValue::from(2.0)),
                ("b", ScalarValue::from("A")),
            ])),
            None
        );
    }

    #[test]
    fn test_scalar_struct() {
        let field_a = Field::new("A", DataType::Int32, false);
        let field_b = Field::new("B", DataType::Boolean, false);
        let field_c = Field::new("C", DataType::Utf8, false);

        let field_e = Field::new("e", DataType::Int16, false);
        let field_f = Field::new("f", DataType::Int64, false);
        let field_d = Field::new(
            "D",
            DataType::Struct(vec![field_e.clone(), field_f.clone()]),
            false,
        );

        let scalar = ScalarValue::Struct(
            Some(Box::new(vec![
                ScalarValue::Int32(Some(23)),
                ScalarValue::Boolean(Some(false)),
                ScalarValue::Utf8(Some("Hello".to_string())),
                ScalarValue::from(vec![
                    ("e", ScalarValue::from(2i16)),
                    ("f", ScalarValue::from(3i64)),
                ]),
            ])),
            Box::new(vec![
                field_a.clone(),
                field_b.clone(),
                field_c.clone(),
                field_d.clone(),
            ]),
        );

        // Check Display
        assert_eq!(
            format!("{}", scalar),
            String::from("{A:23,B:false,C:Hello,D:{e:2,f:3}}")
        );

        // Check Debug
        assert_eq!(
            format!("{:?}", scalar),
            String::from(
                r#"Struct({A:Int32(23),B:Boolean(false),C:Utf8("Hello"),D:Struct({e:Int16(2),f:Int64(3)})})"#
            )
        );

        // Convert to length-2 array
        let array = scalar.to_array_of_size(2);

        let expected = Arc::new(StructArray::from(vec![
            (
                field_a.clone(),
                Arc::new(Int32Array::from(vec![23, 23])) as ArrayRef,
            ),
            (
                field_b.clone(),
                Arc::new(BooleanArray::from(vec![false, false])) as ArrayRef,
            ),
            (
                field_c.clone(),
                Arc::new(StringArray::from(vec!["Hello", "Hello"])) as ArrayRef,
            ),
            (
                field_d.clone(),
                Arc::new(StructArray::from(vec![
                    (
                        field_e.clone(),
                        Arc::new(Int16Array::from(vec![2, 2])) as ArrayRef,
                    ),
                    (
                        field_f.clone(),
                        Arc::new(Int64Array::from(vec![3, 3])) as ArrayRef,
                    ),
                ])) as ArrayRef,
            ),
        ])) as ArrayRef;

        assert_eq!(&array, &expected);

        // Construct from second element of ArrayRef
        let constructed = ScalarValue::try_from_array(&expected, 1).unwrap();
        assert_eq!(constructed, scalar);

        // None version
        let none_scalar = ScalarValue::try_from(array.data_type()).unwrap();
        assert!(none_scalar.is_null());
        assert_eq!(format!("{:?}", none_scalar), String::from("Struct(NULL)"));

        // Construct with convenience From<Vec<(&str, ScalarValue)>>
        let constructed = ScalarValue::from(vec![
            ("A", ScalarValue::from(23)),
            ("B", ScalarValue::from(false)),
            ("C", ScalarValue::from("Hello")),
            (
                "D",
                ScalarValue::from(vec![
                    ("e", ScalarValue::from(2i16)),
                    ("f", ScalarValue::from(3i64)),
                ]),
            ),
        ]);
        assert_eq!(constructed, scalar);

        // Build Array from Vec of structs
        let scalars = vec![
            ScalarValue::from(vec![
                ("A", ScalarValue::from(23)),
                ("B", ScalarValue::from(false)),
                ("C", ScalarValue::from("Hello")),
                (
                    "D",
                    ScalarValue::from(vec![
                        ("e", ScalarValue::from(2i16)),
                        ("f", ScalarValue::from(3i64)),
                    ]),
                ),
            ]),
            ScalarValue::from(vec![
                ("A", ScalarValue::from(7)),
                ("B", ScalarValue::from(true)),
                ("C", ScalarValue::from("World")),
                (
                    "D",
                    ScalarValue::from(vec![
                        ("e", ScalarValue::from(4i16)),
                        ("f", ScalarValue::from(5i64)),
                    ]),
                ),
            ]),
            ScalarValue::from(vec![
                ("A", ScalarValue::from(-1000)),
                ("B", ScalarValue::from(true)),
                ("C", ScalarValue::from("!!!!!")),
                (
                    "D",
                    ScalarValue::from(vec![
                        ("e", ScalarValue::from(6i16)),
                        ("f", ScalarValue::from(7i64)),
                    ]),
                ),
            ]),
        ];
        let array = ScalarValue::iter_to_array(scalars).unwrap();

        let expected = Arc::new(StructArray::from(vec![
            (
                field_a,
                Arc::new(Int32Array::from(vec![23, 7, -1000])) as ArrayRef,
            ),
            (
                field_b,
                Arc::new(BooleanArray::from(vec![false, true, true])) as ArrayRef,
            ),
            (
                field_c,
                Arc::new(StringArray::from(vec!["Hello", "World", "!!!!!"])) as ArrayRef,
            ),
            (
                field_d,
                Arc::new(StructArray::from(vec![
                    (
                        field_e,
                        Arc::new(Int16Array::from(vec![2, 4, 6])) as ArrayRef,
                    ),
                    (
                        field_f,
                        Arc::new(Int64Array::from(vec![3, 5, 7])) as ArrayRef,
                    ),
                ])) as ArrayRef,
            ),
        ])) as ArrayRef;

        assert_eq!(&array, &expected);
    }

    #[test]
    fn test_lists_in_struct() {
        let field_a = Field::new("A", DataType::Utf8, false);
        let field_primitive_list = Field::new(
            "primitive_list",
            DataType::List(Box::new(Field::new("item", DataType::Int32, true))),
            false,
        );

        // Define primitive list scalars
        let l0 = ScalarValue::List(
            Some(Box::new(vec![
                ScalarValue::from(1i32),
                ScalarValue::from(2i32),
                ScalarValue::from(3i32),
            ])),
            Box::new(DataType::Int32),
        );

        let l1 = ScalarValue::List(
            Some(Box::new(vec![
                ScalarValue::from(4i32),
                ScalarValue::from(5i32),
            ])),
            Box::new(DataType::Int32),
        );

        let l2 = ScalarValue::List(
            Some(Box::new(vec![ScalarValue::from(6i32)])),
            Box::new(DataType::Int32),
        );

        // Define struct scalars
        let s0 = ScalarValue::from(vec![
            ("A", ScalarValue::Utf8(Some(String::from("First")))),
            ("primitive_list", l0),
        ]);

        let s1 = ScalarValue::from(vec![
            ("A", ScalarValue::Utf8(Some(String::from("Second")))),
            ("primitive_list", l1),
        ]);

        let s2 = ScalarValue::from(vec![
            ("A", ScalarValue::Utf8(Some(String::from("Third")))),
            ("primitive_list", l2),
        ]);

        // iter_to_array for struct scalars
        let array =
            ScalarValue::iter_to_array(vec![s0.clone(), s1.clone(), s2.clone()]).unwrap();
        let array = array.as_any().downcast_ref::<StructArray>().unwrap();

        let expected = StructArray::from(vec![
            (
                field_a.clone(),
                Arc::new(StringArray::from(vec!["First", "Second", "Third"])) as ArrayRef,
            ),
            (
                field_primitive_list.clone(),
                Arc::new(ListArray::from_iter_primitive::<Int32Type, _, _>(vec![
                    Some(vec![Some(1), Some(2), Some(3)]),
                    Some(vec![Some(4), Some(5)]),
                    Some(vec![Some(6)]),
                ])),
            ),
        ]);

        assert_eq!(array, &expected);

        // Define list-of-structs scalars
        let nl0 = ScalarValue::List(
            Some(Box::new(vec![s0.clone(), s1.clone()])),
            Box::new(s0.get_datatype()),
        );

        let nl1 =
            ScalarValue::List(Some(Box::new(vec![s2])), Box::new(s0.get_datatype()));

        let nl2 =
            ScalarValue::List(Some(Box::new(vec![s1])), Box::new(s0.get_datatype()));

        // iter_to_array for list-of-struct
        let array = ScalarValue::iter_to_array(vec![nl0, nl1, nl2]).unwrap();
        let array = array.as_any().downcast_ref::<ListArray>().unwrap();

        // Construct expected array with array builders
        let field_a_builder = StringBuilder::new(4);
        let primitive_value_builder = Int32Array::builder(8);
        let field_primitive_list_builder = ListBuilder::new(primitive_value_builder);

        let element_builder = StructBuilder::new(
            vec![field_a, field_primitive_list],
            vec![
                Box::new(field_a_builder),
                Box::new(field_primitive_list_builder),
            ],
        );
        let mut list_builder = ListBuilder::new(element_builder);

        list_builder
            .values()
            .field_builder::<StringBuilder>(0)
            .unwrap()
            .append_value("First")
            .unwrap();
        list_builder
            .values()
            .field_builder::<ListBuilder<PrimitiveBuilder<Int32Type>>>(1)
            .unwrap()
            .values()
            .append_value(1)
            .unwrap();
        list_builder
            .values()
            .field_builder::<ListBuilder<PrimitiveBuilder<Int32Type>>>(1)
            .unwrap()
            .values()
            .append_value(2)
            .unwrap();
        list_builder
            .values()
            .field_builder::<ListBuilder<PrimitiveBuilder<Int32Type>>>(1)
            .unwrap()
            .values()
            .append_value(3)
            .unwrap();
        list_builder
            .values()
            .field_builder::<ListBuilder<PrimitiveBuilder<Int32Type>>>(1)
            .unwrap()
            .append(true)
            .unwrap();
        list_builder.values().append(true).unwrap();

        list_builder
            .values()
            .field_builder::<StringBuilder>(0)
            .unwrap()
            .append_value("Second")
            .unwrap();
        list_builder
            .values()
            .field_builder::<ListBuilder<PrimitiveBuilder<Int32Type>>>(1)
            .unwrap()
            .values()
            .append_value(4)
            .unwrap();
        list_builder
            .values()
            .field_builder::<ListBuilder<PrimitiveBuilder<Int32Type>>>(1)
            .unwrap()
            .values()
            .append_value(5)
            .unwrap();
        list_builder
            .values()
            .field_builder::<ListBuilder<PrimitiveBuilder<Int32Type>>>(1)
            .unwrap()
            .append(true)
            .unwrap();
        list_builder.values().append(true).unwrap();
        list_builder.append(true).unwrap();

        list_builder
            .values()
            .field_builder::<StringBuilder>(0)
            .unwrap()
            .append_value("Third")
            .unwrap();
        list_builder
            .values()
            .field_builder::<ListBuilder<PrimitiveBuilder<Int32Type>>>(1)
            .unwrap()
            .values()
            .append_value(6)
            .unwrap();
        list_builder
            .values()
            .field_builder::<ListBuilder<PrimitiveBuilder<Int32Type>>>(1)
            .unwrap()
            .append(true)
            .unwrap();
        list_builder.values().append(true).unwrap();
        list_builder.append(true).unwrap();

        list_builder
            .values()
            .field_builder::<StringBuilder>(0)
            .unwrap()
            .append_value("Second")
            .unwrap();
        list_builder
            .values()
            .field_builder::<ListBuilder<PrimitiveBuilder<Int32Type>>>(1)
            .unwrap()
            .values()
            .append_value(4)
            .unwrap();
        list_builder
            .values()
            .field_builder::<ListBuilder<PrimitiveBuilder<Int32Type>>>(1)
            .unwrap()
            .values()
            .append_value(5)
            .unwrap();
        list_builder
            .values()
            .field_builder::<ListBuilder<PrimitiveBuilder<Int32Type>>>(1)
            .unwrap()
            .append(true)
            .unwrap();
        list_builder.values().append(true).unwrap();
        list_builder.append(true).unwrap();

        let expected = list_builder.finish();

        assert_eq!(array, &expected);
    }

    #[test]
    fn test_nested_lists() {
        // Define inner list scalars
        let l1 = ScalarValue::List(
            Some(Box::new(vec![
                ScalarValue::List(
                    Some(Box::new(vec![
                        ScalarValue::from(1i32),
                        ScalarValue::from(2i32),
                        ScalarValue::from(3i32),
                    ])),
                    Box::new(DataType::Int32),
                ),
                ScalarValue::List(
                    Some(Box::new(vec![
                        ScalarValue::from(4i32),
                        ScalarValue::from(5i32),
                    ])),
                    Box::new(DataType::Int32),
                ),
            ])),
            Box::new(DataType::List(Box::new(Field::new(
                "item",
                DataType::Int32,
                true,
            )))),
        );

        let l2 = ScalarValue::List(
            Some(Box::new(vec![
                ScalarValue::List(
                    Some(Box::new(vec![ScalarValue::from(6i32)])),
                    Box::new(DataType::Int32),
                ),
                ScalarValue::List(
                    Some(Box::new(vec![
                        ScalarValue::from(7i32),
                        ScalarValue::from(8i32),
                    ])),
                    Box::new(DataType::Int32),
                ),
            ])),
            Box::new(DataType::List(Box::new(Field::new(
                "item",
                DataType::Int32,
                true,
            )))),
        );

        let l3 = ScalarValue::List(
            Some(Box::new(vec![ScalarValue::List(
                Some(Box::new(vec![ScalarValue::from(9i32)])),
                Box::new(DataType::Int32),
            )])),
            Box::new(DataType::List(Box::new(Field::new(
                "item",
                DataType::Int32,
                true,
            )))),
        );

        let array = ScalarValue::iter_to_array(vec![l1, l2, l3]).unwrap();
        let array = array.as_any().downcast_ref::<ListArray>().unwrap();

        // Construct expected array with array builders
        let inner_builder = Int32Array::builder(8);
        let middle_builder = ListBuilder::new(inner_builder);
        let mut outer_builder = ListBuilder::new(middle_builder);

        outer_builder.values().values().append_value(1).unwrap();
        outer_builder.values().values().append_value(2).unwrap();
        outer_builder.values().values().append_value(3).unwrap();
        outer_builder.values().append(true).unwrap();

        outer_builder.values().values().append_value(4).unwrap();
        outer_builder.values().values().append_value(5).unwrap();
        outer_builder.values().append(true).unwrap();
        outer_builder.append(true).unwrap();

        outer_builder.values().values().append_value(6).unwrap();
        outer_builder.values().append(true).unwrap();

        outer_builder.values().values().append_value(7).unwrap();
        outer_builder.values().values().append_value(8).unwrap();
        outer_builder.values().append(true).unwrap();
        outer_builder.append(true).unwrap();

        outer_builder.values().values().append_value(9).unwrap();
        outer_builder.values().append(true).unwrap();
        outer_builder.append(true).unwrap();

        let expected = outer_builder.finish();

        assert_eq!(array, &expected);
    }
}<|MERGE_RESOLUTION|>--- conflicted
+++ resolved
@@ -23,6 +23,7 @@
 use arrow::{
     array::*,
     buffer::MutableBuffer,
+    compute::concatenate,
     datatypes::{DataType, Field, IntegerType, IntervalUnit, TimeUnit},
     scalar::{PrimitiveScalar, Scalar},
     types::{days_ms, NativeType},
@@ -93,14 +94,10 @@
     /// Interval with YearMonth unit
     IntervalYearMonth(Option<i32>),
     /// Interval with DayTime unit
-<<<<<<< HEAD
     IntervalDayTime(Option<days_ms>),
-=======
-    IntervalDayTime(Option<i64>),
     /// struct of nested ScalarValue (boxed to reduce size_of(ScalarValue))
     #[allow(clippy::box_collection)]
     Struct(Option<Box<Vec<ScalarValue>>>, Box<Vec<Field>>),
->>>>>>> e1cfa418
 }
 
 // manual implementation of `PartialEq` that uses OrderedFloat to
@@ -463,7 +460,6 @@
 }
 
 impl ScalarValue {
-<<<<<<< HEAD
     /// Create null scalar value for specific data type.
     pub fn new_null(dt: DataType) -> Self {
         match dt {
@@ -483,7 +479,6 @@
         }
     }
 
-=======
     /// Create a decimal Scalar from value/precision and scale.
     pub fn try_new_decimal128(
         value: i128,
@@ -500,7 +495,7 @@
             precision, scale
         )));
     }
->>>>>>> e1cfa418
+
     /// Getter for the `DataType` of the value
     pub fn get_datatype(&self) -> DataType {
         match self {
@@ -734,9 +729,13 @@
             }}
         }
 
-<<<<<<< HEAD
         use DataType::*;
         let array: Box<dyn Array> = match &data_type {
+            DataType::Decimal(precision, scale) => {
+                let decimal_array =
+                    ScalarValue::iter_to_decimal_array(scalars, precision, scale)?;
+                Arc::new(decimal_array)
+            }
             DataType::Boolean => Box::new(
                 scalars
                     .map(|sv| {
@@ -789,48 +788,6 @@
             }
             Interval(IntervalUnit::YearMonth) => {
                 build_array_primitive!(i32, IntervalYearMonth, data_type)
-=======
-        let array: ArrayRef = match &data_type {
-            DataType::Decimal(precision, scale) => {
-                let decimal_array =
-                    ScalarValue::iter_to_decimal_array(scalars, precision, scale)?;
-                Arc::new(decimal_array)
-            }
-            DataType::Boolean => build_array_primitive!(BooleanArray, Boolean),
-            DataType::Float32 => build_array_primitive!(Float32Array, Float32),
-            DataType::Float64 => build_array_primitive!(Float64Array, Float64),
-            DataType::Int8 => build_array_primitive!(Int8Array, Int8),
-            DataType::Int16 => build_array_primitive!(Int16Array, Int16),
-            DataType::Int32 => build_array_primitive!(Int32Array, Int32),
-            DataType::Int64 => build_array_primitive!(Int64Array, Int64),
-            DataType::UInt8 => build_array_primitive!(UInt8Array, UInt8),
-            DataType::UInt16 => build_array_primitive!(UInt16Array, UInt16),
-            DataType::UInt32 => build_array_primitive!(UInt32Array, UInt32),
-            DataType::UInt64 => build_array_primitive!(UInt64Array, UInt64),
-            DataType::Utf8 => build_array_string!(StringArray, Utf8),
-            DataType::LargeUtf8 => build_array_string!(LargeStringArray, LargeUtf8),
-            DataType::Binary => build_array_string!(BinaryArray, Binary),
-            DataType::LargeBinary => build_array_string!(LargeBinaryArray, LargeBinary),
-            DataType::Date32 => build_array_primitive!(Date32Array, Date32),
-            DataType::Date64 => build_array_primitive!(Date64Array, Date64),
-            DataType::Timestamp(TimeUnit::Second, None) => {
-                build_array_primitive!(TimestampSecondArray, TimestampSecond)
-            }
-            DataType::Timestamp(TimeUnit::Millisecond, None) => {
-                build_array_primitive!(TimestampMillisecondArray, TimestampMillisecond)
-            }
-            DataType::Timestamp(TimeUnit::Microsecond, None) => {
-                build_array_primitive!(TimestampMicrosecondArray, TimestampMicrosecond)
-            }
-            DataType::Timestamp(TimeUnit::Nanosecond, None) => {
-                build_array_primitive!(TimestampNanosecondArray, TimestampNanosecond)
-            }
-            DataType::Interval(IntervalUnit::DayTime) => {
-                build_array_primitive!(IntervalDayTimeArray, IntervalDayTime)
-            }
-            DataType::Interval(IntervalUnit::YearMonth) => {
-                build_array_primitive!(IntervalYearMonthArray, IntervalYearMonth)
->>>>>>> e1cfa418
             }
             DataType::List(fields) if fields.data_type() == &DataType::Int8 => {
                 build_array_list!(Int8Vec, Int8)
@@ -1006,7 +963,7 @@
         // Concatenate element arrays to create single flat array
         let element_arrays: Vec<&dyn Array> =
             elements.iter().map(|a| a.as_ref()).collect();
-        let flat_array = match arrow::compute::concat(&element_arrays) {
+        let flat_array = match concatenate::concatenate(&element_arrays) {
             Ok(flat_array) => flat_array,
             Err(err) => return Err(DataFusionError::ArrowError(err)),
         };
@@ -1151,7 +1108,6 @@
                 DataType::LargeUtf8 => {
                     build_list!(MutableLargeStringArray, LargeUtf8, values, size)
                 }
-<<<<<<< HEAD
                 dt => panic!("Unexpected DataType for list {:?}", dt),
             },
             ScalarValue::IntervalDayTime(e) => match e {
@@ -1162,38 +1118,6 @@
                 }
                 None => new_null_array(self.get_datatype(), size).into(),
             },
-=======
-                _ => ScalarValue::iter_to_array_list(
-                    repeat(self.clone()).take(size),
-                    &DataType::List(Box::new(Field::new(
-                        "item",
-                        data_type.as_ref().clone(),
-                        true,
-                    ))),
-                )
-                .unwrap(),
-            }),
-            ScalarValue::Date32(e) => {
-                build_array_from_option!(Date32, Date32Array, e, size)
-            }
-            ScalarValue::Date64(e) => {
-                build_array_from_option!(Date64, Date64Array, e, size)
-            }
-            ScalarValue::IntervalDayTime(e) => build_array_from_option!(
-                Interval,
-                IntervalUnit::DayTime,
-                IntervalDayTimeArray,
-                e,
-                size
-            ),
-
-            ScalarValue::IntervalYearMonth(e) => build_array_from_option!(
-                Interval,
-                IntervalUnit::YearMonth,
-                IntervalYearMonthArray,
-                e,
-                size
-            ),
             ScalarValue::Struct(values, fields) => match values {
                 Some(values) => {
                     let field_values: Vec<_> = fields
@@ -1234,7 +1158,6 @@
             ScalarValue::Decimal128(None, *precision, *scale)
         } else {
             ScalarValue::Decimal128(Some(array.value(index)), *precision, *scale)
->>>>>>> e1cfa418
         }
     }
 
@@ -1308,7 +1231,6 @@
                 typed_cast!(array, index, Int64Array, TimestampNanosecond)
             }
             DataType::Dictionary(index_type, _) => {
-<<<<<<< HEAD
                 let (values, values_index) = match index_type {
                     IntegerType::Int8 => get_dict_value::<i8>(array, index)?,
                     IntegerType::Int16 => get_dict_value::<i16>(array, index)?,
@@ -1318,23 +1240,6 @@
                     IntegerType::UInt16 => get_dict_value::<u16>(array, index)?,
                     IntegerType::UInt32 => get_dict_value::<u32>(array, index)?,
                     IntegerType::UInt64 => get_dict_value::<u64>(array, index)?,
-=======
-                let (values, values_index) = match **index_type {
-                    DataType::Int8 => get_dict_value::<Int8Type>(array, index)?,
-                    DataType::Int16 => get_dict_value::<Int16Type>(array, index)?,
-                    DataType::Int32 => get_dict_value::<Int32Type>(array, index)?,
-                    DataType::Int64 => get_dict_value::<Int64Type>(array, index)?,
-                    DataType::UInt8 => get_dict_value::<UInt8Type>(array, index)?,
-                    DataType::UInt16 => get_dict_value::<UInt16Type>(array, index)?,
-                    DataType::UInt32 => get_dict_value::<UInt32Type>(array, index)?,
-                    DataType::UInt64 => get_dict_value::<UInt64Type>(array, index)?,
-                    _ => {
-                        return Err(DataFusionError::Internal(format!(
-                            "Index type not supported while creating scalar from dictionary: {}",
-                            array.data_type(),
-                        )));
-                    }
->>>>>>> e1cfa418
                 };
 
                 match values_index {
