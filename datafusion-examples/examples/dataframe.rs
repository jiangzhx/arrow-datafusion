--- conflicted
+++ resolved
@@ -15,11 +15,6 @@
 // specific language governing permissions and limitations
 // under the License.
 
-<<<<<<< HEAD
-use datafusion::arrow::io::print;
-
-=======
->>>>>>> 7932cb93
 use datafusion::error::Result;
 use datafusion::prelude::*;
 
