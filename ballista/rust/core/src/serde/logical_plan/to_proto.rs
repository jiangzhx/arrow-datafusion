// Licensed to the Apache Software Foundation (ASF) under one
// or more contributor license agreements.  See the NOTICE file
// distributed with this work for additional information
// regarding copyright ownership.  The ASF licenses this file
// to you under the Apache License, Version 2.0 (the
// "License"); you may not use this file except in compliance
// with the License.  You may obtain a copy of the License at
//
//   http://www.apache.org/licenses/LICENSE-2.0
//
// Unless required by applicable law or agreed to in writing,
// software distributed under the License is distributed on an
// "AS IS" BASIS, WITHOUT WARRANTIES OR CONDITIONS OF ANY
// KIND, either express or implied.  See the License for the
// specific language governing permissions and limitations
// under the License.

//! Serde code to convert Arrow schemas and DataFusion logical plans to Ballista protocol
//! buffer format, allowing DataFusion logical plans to be serialized and transmitted between
//! processes.

use super::super::proto_error;
use crate::serde::protobuf::integer_type::IntegerTypeEnum;
use crate::serde::{byte_to_string, protobuf, BallistaError};
use arrow::datatypes::{IntegerType, UnionMode};
use datafusion::arrow::datatypes::{
    DataType, Field, IntervalUnit, Schema, SchemaRef, TimeUnit,
};
use datafusion::datasource::file_format::avro::AvroFormat;
use datafusion::datasource::file_format::csv::CsvFormat;
use datafusion::datasource::TableProvider;

use datafusion::datasource::file_format::parquet::ParquetFormat;
use datafusion::datasource::listing::ListingTable;
use datafusion::logical_plan::plan::{
    Aggregate, EmptyRelation, Filter, Join, Projection, Sort, Window,
};
use datafusion::logical_plan::{
    exprlist_to_fields,
    window_frames::{WindowFrame, WindowFrameBound, WindowFrameUnits},
    Column, CreateExternalTable, CrossJoin, Expr, JoinConstraint, JoinType, Limit,
    LogicalPlan, Repartition, TableScan, Values,
};
use datafusion::physical_plan::aggregates::AggregateFunction;
use datafusion::physical_plan::functions::BuiltinScalarFunction;
use datafusion::physical_plan::window_functions::{
    BuiltInWindowFunction, WindowFunction,
};
use datafusion::physical_plan::{ColumnStatistics, Statistics};
use protobuf::listing_table_scan_node::FileFormatType;
use protobuf::{
    arrow_type, logical_expr_node::ExprType, scalar_type, DateUnit, PrimitiveScalarType,
    ScalarListValue, ScalarType,
};
use std::{
    boxed,
    convert::{TryFrom, TryInto},
};

impl protobuf::IntervalUnit {
    pub fn from_arrow_interval_unit(interval_unit: &IntervalUnit) -> Self {
        match interval_unit {
            IntervalUnit::YearMonth => protobuf::IntervalUnit::YearMonth,
            IntervalUnit::DayTime => protobuf::IntervalUnit::DayTime,
            IntervalUnit::MonthDayNano => protobuf::IntervalUnit::MonthDayNano,
        }
    }

    pub fn from_i32_to_arrow(
        interval_unit_i32: i32,
    ) -> Result<IntervalUnit, BallistaError> {
        let pb_interval_unit = protobuf::IntervalUnit::from_i32(interval_unit_i32);
        match pb_interval_unit {
            Some(interval_unit) => Ok(match interval_unit {
                protobuf::IntervalUnit::YearMonth => IntervalUnit::YearMonth,
                protobuf::IntervalUnit::DayTime => IntervalUnit::DayTime,
                protobuf::IntervalUnit::MonthDayNano => IntervalUnit::MonthDayNano,
            }),
            None => Err(proto_error(
                "Error converting i32 to DateUnit: Passed invalid variant",
            )),
        }
    }
}
/* Arrow changed dates to no longer have date unit

impl protobuf::DateUnit {
    pub fn from_arrow_date_unit(val: &DateUnit) -> Self {
        match val {
            DateUnit::Day => protobuf::DateUnit::Day,
            DateUnit::Millisecond => protobuf::DateUnit::DateMillisecond,
        }
    }
    pub fn from_i32_to_arrow(date_unit_i32: i32) -> Result<DateUnit, BallistaError> {
        let pb_date_unit = protobuf::DateUnit::from_i32(date_unit_i32);
        use datafusion::DateUnit;
        match pb_date_unit {
            Some(date_unit) => Ok(match date_unit {
                protobuf::DateUnit::Day => DateUnit::Day,
                protobuf::DateUnit::DateMillisecond => DateUnit::Millisecond,
            }),
            None => Err(proto_error("Error converting i32 to DateUnit: Passed invalid variant")),
        }
    }

}*/

impl protobuf::TimeUnit {
    pub fn from_arrow_time_unit(val: &TimeUnit) -> Self {
        match val {
            TimeUnit::Second => protobuf::TimeUnit::Second,
            TimeUnit::Millisecond => protobuf::TimeUnit::TimeMillisecond,
            TimeUnit::Microsecond => protobuf::TimeUnit::Microsecond,
            TimeUnit::Nanosecond => protobuf::TimeUnit::Nanosecond,
        }
    }
    pub fn from_i32_to_arrow(time_unit_i32: i32) -> Result<TimeUnit, BallistaError> {
        let pb_time_unit = protobuf::TimeUnit::from_i32(time_unit_i32);
        match pb_time_unit {
            Some(time_unit) => Ok(match time_unit {
                protobuf::TimeUnit::Second => TimeUnit::Second,
                protobuf::TimeUnit::TimeMillisecond => TimeUnit::Millisecond,
                protobuf::TimeUnit::Microsecond => TimeUnit::Microsecond,
                protobuf::TimeUnit::Nanosecond => TimeUnit::Nanosecond,
            }),
            None => Err(proto_error(
                "Error converting i32 to TimeUnit: Passed invalid variant",
            )),
        }
    }
}

impl From<&Field> for protobuf::Field {
    fn from(field: &Field) -> Self {
        protobuf::Field {
            name: field.name().to_owned(),
            arrow_type: Some(Box::new(field.data_type().into())),
            nullable: field.is_nullable(),
            children: Vec::new(),
        }
    }
}

impl From<&DataType> for protobuf::ArrowType {
    fn from(val: &DataType) -> protobuf::ArrowType {
        protobuf::ArrowType {
            arrow_type_enum: Some(val.into()),
        }
    }
}

impl From<&IntegerType> for protobuf::IntegerType {
    fn from(val: &IntegerType) -> protobuf::IntegerType {
        protobuf::IntegerType {
            integer_type_enum: Some(val.into()),
        }
    }
}

impl TryInto<IntegerType> for &protobuf::IntegerType {
    type Error = BallistaError;
    fn try_into(self) -> Result<IntegerType, Self::Error> {
        let pb_integer_type = self.integer_type_enum.as_ref().ok_or_else(|| {
            proto_error(
                "Protobuf deserialization error: ArrowType missing required field 'data_type'",
            )
        })?;
        Ok(match pb_integer_type {
            protobuf::integer_type::IntegerTypeEnum::Int8(_) => IntegerType::Int8,
            protobuf::integer_type::IntegerTypeEnum::Int16(_) => IntegerType::Int16,
            protobuf::integer_type::IntegerTypeEnum::Int32(_) => IntegerType::Int32,
            protobuf::integer_type::IntegerTypeEnum::Int64(_) => IntegerType::Int64,
            protobuf::integer_type::IntegerTypeEnum::Uint8(_) => IntegerType::UInt8,
            protobuf::integer_type::IntegerTypeEnum::Uint16(_) => IntegerType::UInt16,
            protobuf::integer_type::IntegerTypeEnum::Uint32(_) => IntegerType::UInt32,
            protobuf::integer_type::IntegerTypeEnum::Uint64(_) => IntegerType::UInt64,
        })
    }
}

impl TryInto<DataType> for &protobuf::ArrowType {
    type Error = BallistaError;
    fn try_into(self) -> Result<DataType, Self::Error> {
        let pb_arrow_type = self.arrow_type_enum.as_ref().ok_or_else(|| {
            proto_error(
                "Protobuf deserialization error: ArrowType missing required field 'data_type'",
            )
        })?;
<<<<<<< HEAD
        Ok(match pb_arrow_type {
            protobuf::arrow_type::ArrowTypeEnum::None(_) => DataType::Null,
            protobuf::arrow_type::ArrowTypeEnum::Bool(_) => DataType::Boolean,
            protobuf::arrow_type::ArrowTypeEnum::Uint8(_) => DataType::UInt8,
            protobuf::arrow_type::ArrowTypeEnum::Int8(_) => DataType::Int8,
            protobuf::arrow_type::ArrowTypeEnum::Uint16(_) => DataType::UInt16,
            protobuf::arrow_type::ArrowTypeEnum::Int16(_) => DataType::Int16,
            protobuf::arrow_type::ArrowTypeEnum::Uint32(_) => DataType::UInt32,
            protobuf::arrow_type::ArrowTypeEnum::Int32(_) => DataType::Int32,
            protobuf::arrow_type::ArrowTypeEnum::Uint64(_) => DataType::UInt64,
            protobuf::arrow_type::ArrowTypeEnum::Int64(_) => DataType::Int64,
            protobuf::arrow_type::ArrowTypeEnum::Float16(_) => DataType::Float16,
            protobuf::arrow_type::ArrowTypeEnum::Float32(_) => DataType::Float32,
            protobuf::arrow_type::ArrowTypeEnum::Float64(_) => DataType::Float64,
            protobuf::arrow_type::ArrowTypeEnum::Utf8(_) => DataType::Utf8,
            protobuf::arrow_type::ArrowTypeEnum::LargeUtf8(_) => DataType::LargeUtf8,
            protobuf::arrow_type::ArrowTypeEnum::Binary(_) => DataType::Binary,
            protobuf::arrow_type::ArrowTypeEnum::FixedSizeBinary(size) => {
                DataType::FixedSizeBinary(*size as usize)
            }
            protobuf::arrow_type::ArrowTypeEnum::LargeBinary(_) => DataType::LargeBinary,
            protobuf::arrow_type::ArrowTypeEnum::Date32(_) => DataType::Date32,
            protobuf::arrow_type::ArrowTypeEnum::Date64(_) => DataType::Date64,
            protobuf::arrow_type::ArrowTypeEnum::Duration(time_unit_i32) => {
                DataType::Duration(protobuf::TimeUnit::from_i32_to_arrow(*time_unit_i32)?)
            }
            protobuf::arrow_type::ArrowTypeEnum::Timestamp(timestamp) => {
                DataType::Timestamp(
                    protobuf::TimeUnit::from_i32_to_arrow(timestamp.time_unit)?,
                    match timestamp.timezone.is_empty() {
                        true => None,
                        false => Some(timestamp.timezone.to_owned()),
                    },
                )
            }
            protobuf::arrow_type::ArrowTypeEnum::Time32(time_unit_i32) => {
                DataType::Time32(protobuf::TimeUnit::from_i32_to_arrow(*time_unit_i32)?)
            }
            protobuf::arrow_type::ArrowTypeEnum::Time64(time_unit_i32) => {
                DataType::Time64(protobuf::TimeUnit::from_i32_to_arrow(*time_unit_i32)?)
            }
            protobuf::arrow_type::ArrowTypeEnum::Interval(interval_unit_i32) => {
                DataType::Interval(protobuf::IntervalUnit::from_i32_to_arrow(
                    *interval_unit_i32,
                )?)
            }
            protobuf::arrow_type::ArrowTypeEnum::Decimal(protobuf::Decimal {
                whole,
                fractional,
            }) => DataType::Decimal(*whole as usize, *fractional as usize),
            protobuf::arrow_type::ArrowTypeEnum::List(boxed_list) => {
                let field_ref = boxed_list
                    .field_type
                    .as_ref()
                    .ok_or_else(|| proto_error("Protobuf deserialization error: List message was missing required field 'field_type'"))?
                    .as_ref();
                DataType::List(Box::new(field_ref.try_into()?))
            }
            protobuf::arrow_type::ArrowTypeEnum::LargeList(boxed_list) => {
                let field_ref = boxed_list
                    .field_type
                    .as_ref()
                    .ok_or_else(|| proto_error("Protobuf deserialization error: List message was missing required field 'field_type'"))?
                    .as_ref();
                DataType::LargeList(Box::new(field_ref.try_into()?))
            }
            protobuf::arrow_type::ArrowTypeEnum::FixedSizeList(boxed_list) => {
                let fsl_ref = boxed_list.as_ref();
                let pb_fieldtype = fsl_ref
                    .field_type
                    .as_ref()
                    .ok_or_else(|| proto_error("Protobuf deserialization error: FixedSizeList message was missing required field 'field_type'"))?;
                DataType::FixedSizeList(
                    Box::new(pb_fieldtype.as_ref().try_into()?),
                    fsl_ref.list_size as usize,
                )
            }
            protobuf::arrow_type::ArrowTypeEnum::Struct(struct_type) => {
                let fields = struct_type
                    .sub_field_types
                    .iter()
                    .map(|field| field.try_into())
                    .collect::<Result<Vec<_>, _>>()?;
                DataType::Struct(fields)
            }
            protobuf::arrow_type::ArrowTypeEnum::Union(union) => {
                let union_types = union
                    .union_types
                    .iter()
                    .map(|field| field.try_into())
                    .collect::<Result<Vec<_>, _>>()?;
                DataType::Union(union_types, None, UnionMode::Dense)
            }
            protobuf::arrow_type::ArrowTypeEnum::Dictionary(boxed_dict) => {
                let dict_ref = boxed_dict.as_ref();
                let pb_key = dict_ref
                    .key
                    .as_ref()
                    .ok_or_else(|| proto_error("Protobuf deserialization error: Dictionary message was missing required field 'key'"))?;
                let pb_value = dict_ref
                    .value
                    .as_ref()
                    .ok_or_else(|| proto_error("Protobuf deserialization error: Dictionary message was missing required field 'value'"))?;
                DataType::Dictionary(
                    pb_key.try_into()?,
                    Box::new(pb_value.as_ref().try_into()?),
                )
            }
        })
=======
        pb_arrow_type.try_into()
>>>>>>> 2008b1dc
    }
}

impl TryInto<DataType> for &Box<protobuf::List> {
    type Error = BallistaError;
    fn try_into(self) -> Result<DataType, Self::Error> {
        let list_ref = self.as_ref();
        match &list_ref.field_type {
            Some(pb_field) => {
                let pb_field_ref = pb_field.as_ref();
                let arrow_field: Field = pb_field_ref.try_into()?;
                Ok(DataType::List(Box::new(arrow_field)))
            }
            None => Err(proto_error(
                "List message missing required field 'field_type'",
            )),
        }
    }
}

impl From<&IntegerType> for protobuf::integer_type::IntegerTypeEnum {
    fn from(val: &IntegerType) -> protobuf::integer_type::IntegerTypeEnum {
        use protobuf::integer_type::IntegerTypeEnum;
        use protobuf::EmptyMessage;
        match val {
            IntegerType::Int8 => IntegerTypeEnum::Int8(EmptyMessage {}),
            IntegerType::Int16 => IntegerTypeEnum::Int16(EmptyMessage {}),
            IntegerType::Int32 => IntegerTypeEnum::Int32(EmptyMessage {}),
            IntegerType::Int64 => IntegerTypeEnum::Int64(EmptyMessage {}),
            IntegerType::UInt8 => IntegerTypeEnum::Uint8(EmptyMessage {}),
            IntegerType::UInt16 => IntegerTypeEnum::Uint16(EmptyMessage {}),
            IntegerType::UInt32 => IntegerTypeEnum::Uint32(EmptyMessage {}),
            IntegerType::UInt64 => IntegerTypeEnum::Uint64(EmptyMessage {}),
        }
    }
}

impl From<&DataType> for protobuf::arrow_type::ArrowTypeEnum {
    fn from(val: &DataType) -> protobuf::arrow_type::ArrowTypeEnum {
        use protobuf::arrow_type::ArrowTypeEnum;
        use protobuf::ArrowType;
        use protobuf::EmptyMessage;
        match val {
            DataType::Null => ArrowTypeEnum::None(EmptyMessage {}),
            DataType::Boolean => ArrowTypeEnum::Bool(EmptyMessage {}),
            DataType::Int8 => ArrowTypeEnum::Int8(EmptyMessage {}),
            DataType::Int16 => ArrowTypeEnum::Int16(EmptyMessage {}),
            DataType::Int32 => ArrowTypeEnum::Int32(EmptyMessage {}),
            DataType::Int64 => ArrowTypeEnum::Int64(EmptyMessage {}),
            DataType::UInt8 => ArrowTypeEnum::Uint8(EmptyMessage {}),
            DataType::UInt16 => ArrowTypeEnum::Uint16(EmptyMessage {}),
            DataType::UInt32 => ArrowTypeEnum::Uint32(EmptyMessage {}),
            DataType::UInt64 => ArrowTypeEnum::Uint64(EmptyMessage {}),
            DataType::Float16 => ArrowTypeEnum::Float16(EmptyMessage {}),
            DataType::Float32 => ArrowTypeEnum::Float32(EmptyMessage {}),
            DataType::Float64 => ArrowTypeEnum::Float64(EmptyMessage {}),
            DataType::Timestamp(time_unit, timezone) => {
                ArrowTypeEnum::Timestamp(protobuf::Timestamp {
                    time_unit: protobuf::TimeUnit::from_arrow_time_unit(time_unit) as i32,
                    timezone: timezone.to_owned().unwrap_or_else(String::new),
                })
            }
            DataType::Date32 => ArrowTypeEnum::Date32(EmptyMessage {}),
            DataType::Date64 => ArrowTypeEnum::Date64(EmptyMessage {}),
            DataType::Time32(time_unit) => ArrowTypeEnum::Time32(
                protobuf::TimeUnit::from_arrow_time_unit(time_unit) as i32,
            ),
            DataType::Time64(time_unit) => ArrowTypeEnum::Time64(
                protobuf::TimeUnit::from_arrow_time_unit(time_unit) as i32,
            ),
            DataType::Duration(time_unit) => ArrowTypeEnum::Duration(
                protobuf::TimeUnit::from_arrow_time_unit(time_unit) as i32,
            ),
            DataType::Interval(interval_unit) => ArrowTypeEnum::Interval(
                protobuf::IntervalUnit::from_arrow_interval_unit(interval_unit) as i32,
            ),
            DataType::Binary => ArrowTypeEnum::Binary(EmptyMessage {}),
            DataType::FixedSizeBinary(size) => {
                ArrowTypeEnum::FixedSizeBinary(*size as u32)
            }
            DataType::LargeBinary => ArrowTypeEnum::LargeBinary(EmptyMessage {}),
            DataType::Utf8 => ArrowTypeEnum::Utf8(EmptyMessage {}),
            DataType::LargeUtf8 => ArrowTypeEnum::LargeUtf8(EmptyMessage {}),
            DataType::List(item_type) => ArrowTypeEnum::List(Box::new(protobuf::List {
                field_type: Some(Box::new(item_type.as_ref().into())),
            })),
            DataType::FixedSizeList(item_type, size) => {
                ArrowTypeEnum::FixedSizeList(Box::new(protobuf::FixedSizeList {
                    field_type: Some(Box::new(item_type.as_ref().into())),
                    list_size: *size as u32,
                }))
            }
            DataType::LargeList(item_type) => {
                ArrowTypeEnum::LargeList(Box::new(protobuf::List {
                    field_type: Some(Box::new(item_type.as_ref().into())),
                }))
            }
            DataType::Struct(struct_fields) => ArrowTypeEnum::Struct(protobuf::Struct {
                sub_field_types: struct_fields
                    .iter()
                    .map(|field| field.into())
                    .collect::<Vec<_>>(),
            }),
            DataType::Union(union_types, _, _) => ArrowTypeEnum::Union(protobuf::Union {
                union_types: union_types
                    .iter()
                    .map(|field| field.into())
                    .collect::<Vec<_>>(),
            }),
            DataType::Dictionary(key_type, value_type) => {
                ArrowTypeEnum::Dictionary(Box::new(protobuf::Dictionary {
                    key: Some(key_type.into()),
                    value: Some(Box::new(value_type.as_ref().into())),
                }))
            }
            DataType::Decimal(whole, fractional) => {
                ArrowTypeEnum::Decimal(protobuf::Decimal {
                    whole: *whole as u64,
                    fractional: *fractional as u64,
                })
            }
            DataType::Extension(_, _, _) => {
                panic!("DataType::Extension is not supported")
            }
            DataType::Map(_, _) => {
                unimplemented!("Ballista does not yet support Map data type")
            }
        }
    }
}

//Does not check if list subtypes are valid
fn is_valid_scalar_type_no_list_check(datatype: &DataType) -> bool {
    match datatype {
        DataType::Boolean
        | DataType::Int8
        | DataType::Int16
        | DataType::Int32
        | DataType::Int64
        | DataType::UInt8
        | DataType::UInt16
        | DataType::UInt32
        | DataType::UInt64
        | DataType::Float32
        | DataType::Float64
        | DataType::LargeUtf8
        | DataType::Utf8
        | DataType::Date32 => true,
        DataType::Time64(time_unit) => {
            matches!(time_unit, TimeUnit::Microsecond | TimeUnit::Nanosecond)
        }

        DataType::List(_) => true,
        _ => false,
    }
}

impl TryFrom<&DataType> for protobuf::scalar_type::Datatype {
    type Error = BallistaError;
    fn try_from(val: &DataType) -> Result<Self, Self::Error> {
        use protobuf::{List, PrimitiveScalarType};
        let scalar_value = match val {
            DataType::Boolean => scalar_type::Datatype::Scalar(PrimitiveScalarType::Bool as i32),
            DataType::Int8 => scalar_type::Datatype::Scalar(PrimitiveScalarType::Int8 as i32),
            DataType::Int16 => scalar_type::Datatype::Scalar(PrimitiveScalarType::Int16 as i32),
            DataType::Int32 => scalar_type::Datatype::Scalar(PrimitiveScalarType::Int32 as i32),
            DataType::Int64 => scalar_type::Datatype::Scalar(PrimitiveScalarType::Int64 as i32),
            DataType::UInt8 => scalar_type::Datatype::Scalar(PrimitiveScalarType::Uint8 as i32),
            DataType::UInt16 => scalar_type::Datatype::Scalar(PrimitiveScalarType::Uint16 as i32),
            DataType::UInt32 => scalar_type::Datatype::Scalar(PrimitiveScalarType::Uint32 as i32),
            DataType::UInt64 => scalar_type::Datatype::Scalar(PrimitiveScalarType::Uint64 as i32),
            DataType::Float32 => scalar_type::Datatype::Scalar(PrimitiveScalarType::Float32 as i32),
            DataType::Float64 => scalar_type::Datatype::Scalar(PrimitiveScalarType::Float64 as i32),
            DataType::Date32 => scalar_type::Datatype::Scalar(PrimitiveScalarType::Date32 as i32),
            DataType::Time64(time_unit) => match time_unit {
                TimeUnit::Microsecond => scalar_type::Datatype::Scalar(PrimitiveScalarType::TimeMicrosecond as i32),
                TimeUnit::Nanosecond => scalar_type::Datatype::Scalar(PrimitiveScalarType::TimeNanosecond as i32),
                _ => {
                    return Err(proto_error(format!(
                        "Found invalid time unit for scalar value, only TimeUnit::Microsecond and TimeUnit::Nanosecond are valid time units: {:?}",
                        time_unit
                    )))
                }
            },
            DataType::Utf8 => scalar_type::Datatype::Scalar(PrimitiveScalarType::Utf8 as i32),
            DataType::LargeUtf8 => scalar_type::Datatype::Scalar(PrimitiveScalarType::LargeUtf8 as i32),
            DataType::List(field_type) => {
                let mut field_names: Vec<String> = Vec::new();
                let mut curr_field = field_type.as_ref();
                field_names.push(curr_field.name().to_owned());
                //For each nested field check nested datatype, since datafusion scalars only support recursive lists with a leaf scalar type
                // any other compound types are errors.

                while let DataType::List(nested_field_type) = curr_field.data_type() {
                    curr_field = nested_field_type.as_ref();
                    field_names.push(curr_field.name().to_owned());
                    if !is_valid_scalar_type_no_list_check(curr_field.data_type()) {
                        return Err(proto_error(format!("{:?} is an invalid scalar type", curr_field)));
                    }
                }
                let deepest_datatype = curr_field.data_type();
                if !is_valid_scalar_type_no_list_check(deepest_datatype) {
                    return Err(proto_error(format!("The list nested type {:?} is an invalid scalar type", curr_field)));
                }
                let pb_deepest_type: PrimitiveScalarType = match deepest_datatype {
                    DataType::Boolean => PrimitiveScalarType::Bool,
                    DataType::Int8 => PrimitiveScalarType::Int8,
                    DataType::Int16 => PrimitiveScalarType::Int16,
                    DataType::Int32 => PrimitiveScalarType::Int32,
                    DataType::Int64 => PrimitiveScalarType::Int64,
                    DataType::UInt8 => PrimitiveScalarType::Uint8,
                    DataType::UInt16 => PrimitiveScalarType::Uint16,
                    DataType::UInt32 => PrimitiveScalarType::Uint32,
                    DataType::UInt64 => PrimitiveScalarType::Uint64,
                    DataType::Float32 => PrimitiveScalarType::Float32,
                    DataType::Float64 => PrimitiveScalarType::Float64,
                    DataType::Date32 => PrimitiveScalarType::Date32,
                    DataType::Time64(time_unit) => match time_unit {
                        TimeUnit::Microsecond => PrimitiveScalarType::TimeMicrosecond,
                        TimeUnit::Nanosecond => PrimitiveScalarType::TimeNanosecond,
                        _ => {
                            return Err(proto_error(format!(
                                "Found invalid time unit for scalar value, only TimeUnit::Microsecond and TimeUnit::Nanosecond are valid time units: {:?}",
                                time_unit
                            )))
                        }
                    },

                    DataType::Utf8 => PrimitiveScalarType::Utf8,
                    DataType::LargeUtf8 => PrimitiveScalarType::LargeUtf8,
                    _ => {
                        return Err(proto_error(format!(
                            "Error converting to Datatype to scalar type, {:?} is invalid as a datafusion scalar.",
                            val
                        )))
                    }
                };
                protobuf::scalar_type::Datatype::List(protobuf::ScalarListType {
                    field_names,
                    deepest_type: pb_deepest_type as i32,
                })
            }
            DataType::Null
            | DataType::Float16
            | DataType::Timestamp(_, _)
            | DataType::Date64
            | DataType::Time32(_)
            | DataType::Duration(_)
            | DataType::Interval(_)
            | DataType::Binary
            | DataType::FixedSizeBinary(_)
            | DataType::LargeBinary
            | DataType::FixedSizeList(_, _)
            | DataType::LargeList(_)
            | DataType::Struct(_)
            | DataType::Union(_, _, _)
            | DataType::Dictionary(_, _)
            | DataType::Decimal(_, _) => {
                return Err(proto_error(format!(
                    "Error converting to Datatype to scalar type, {:?} is invalid as a datafusion scalar.",
                    val
                )))
            }
            DataType::Extension(_, _, _) =>
                panic!("DataType::Extension is not supported"),
            DataType::Map(_, _) =>
                panic!("DataType::Map is not supported"),
        };
        Ok(scalar_value)
    }
}

impl TryFrom<&datafusion::scalar::ScalarValue> for protobuf::ScalarValue {
    type Error = BallistaError;
    fn try_from(
        val: &datafusion::scalar::ScalarValue,
    ) -> Result<protobuf::ScalarValue, Self::Error> {
        use datafusion::scalar;
        use protobuf::scalar_value::Value;
        use protobuf::PrimitiveScalarType;
        let scalar_val = match val {
            scalar::ScalarValue::Boolean(val) => {
                create_proto_scalar(val, PrimitiveScalarType::Bool, |s| Value::BoolValue(*s))
            }
            scalar::ScalarValue::Float32(val) => {
                create_proto_scalar(val, PrimitiveScalarType::Float32, |s| {
                    Value::Float32Value(*s)
                })
            }
            scalar::ScalarValue::Float64(val) => {
                create_proto_scalar(val, PrimitiveScalarType::Float64, |s| {
                    Value::Float64Value(*s)
                })
            }
            scalar::ScalarValue::Int8(val) => {
                create_proto_scalar(val, PrimitiveScalarType::Int8, |s| {
                    Value::Int8Value(*s as i32)
                })
            }
            scalar::ScalarValue::Int16(val) => {
                create_proto_scalar(val, PrimitiveScalarType::Int16, |s| {
                    Value::Int16Value(*s as i32)
                })
            }
            scalar::ScalarValue::Int32(val) => {
                create_proto_scalar(val, PrimitiveScalarType::Int32, |s| Value::Int32Value(*s))
            }
            scalar::ScalarValue::Int64(val) => {
                create_proto_scalar(val, PrimitiveScalarType::Int64, |s| Value::Int64Value(*s))
            }
            scalar::ScalarValue::UInt8(val) => {
                create_proto_scalar(val, PrimitiveScalarType::Uint8, |s| {
                    Value::Uint8Value(*s as u32)
                })
            }
            scalar::ScalarValue::UInt16(val) => {
                create_proto_scalar(val, PrimitiveScalarType::Uint16, |s| {
                    Value::Uint16Value(*s as u32)
                })
            }
            scalar::ScalarValue::UInt32(val) => {
                create_proto_scalar(val, PrimitiveScalarType::Uint32, |s| Value::Uint32Value(*s))
            }
            scalar::ScalarValue::UInt64(val) => {
                create_proto_scalar(val, PrimitiveScalarType::Uint64, |s| Value::Uint64Value(*s))
            }
            scalar::ScalarValue::Utf8(val) => {
                create_proto_scalar(val, PrimitiveScalarType::Utf8, |s| {
                    Value::Utf8Value(s.to_owned())
                })
            }
            scalar::ScalarValue::LargeUtf8(val) => {
                create_proto_scalar(val, PrimitiveScalarType::LargeUtf8, |s| {
                    Value::LargeUtf8Value(s.to_owned())
                })
            }
            scalar::ScalarValue::List(value, datatype) => {
                println!("Current datatype of list: {:?}", datatype);
                match value {
                    Some(values) => {
                        if values.is_empty() {
                            protobuf::ScalarValue {
                                value: Some(protobuf::scalar_value::Value::ListValue(
                                    protobuf::ScalarListValue {
                                        datatype: Some(datatype.as_ref().try_into()?),
                                        values: Vec::new(),
                                    },
                                )),
                            }
                        } else {
                            let scalar_type = match datatype.as_ref() {
                                DataType::List(field) => field.as_ref().data_type(),
                                _ => todo!("Proper error handling"),
                            };
                            println!("Current scalar type for list: {:?}", scalar_type);
                            let type_checked_values: Vec<protobuf::ScalarValue> = values
                                .iter()
                                .map(|scalar| match (scalar, scalar_type) {
                                    (scalar::ScalarValue::List(_, list_type), DataType::List(field)) => {
                                        if let DataType::List(list_field) = list_type.as_ref() {
                                            let scalar_datatype = field.data_type();
                                            let list_datatype = list_field.data_type();
                                            if std::mem::discriminant(list_datatype) != std::mem::discriminant(scalar_datatype) {
                                                return Err(proto_error(format!(
                                                    "Protobuf serialization error: Lists with inconsistent typing {:?} and {:?} found within list",
                                                    list_datatype, scalar_datatype
                                                )));
                                            }
                                            scalar.try_into()
                                        } else {
                                            Err(proto_error(format!(
                                                "Protobuf serialization error, {:?} was inconsistent with designated type {:?}",
                                                scalar, datatype
                                            )))
                                        }
                                    }
                                    (scalar::ScalarValue::Boolean(_), DataType::Boolean) => scalar.try_into(),
                                    (scalar::ScalarValue::Float32(_), DataType::Float32) => scalar.try_into(),
                                    (scalar::ScalarValue::Float64(_), DataType::Float64) => scalar.try_into(),
                                    (scalar::ScalarValue::Int8(_), DataType::Int8) => scalar.try_into(),
                                    (scalar::ScalarValue::Int16(_), DataType::Int16) => scalar.try_into(),
                                    (scalar::ScalarValue::Int32(_), DataType::Int32) => scalar.try_into(),
                                    (scalar::ScalarValue::Int64(_), DataType::Int64) => scalar.try_into(),
                                    (scalar::ScalarValue::UInt8(_), DataType::UInt8) => scalar.try_into(),
                                    (scalar::ScalarValue::UInt16(_), DataType::UInt16) => scalar.try_into(),
                                    (scalar::ScalarValue::UInt32(_), DataType::UInt32) => scalar.try_into(),
                                    (scalar::ScalarValue::UInt64(_), DataType::UInt64) => scalar.try_into(),
                                    (scalar::ScalarValue::Utf8(_), DataType::Utf8) => scalar.try_into(),
                                    (scalar::ScalarValue::LargeUtf8(_), DataType::LargeUtf8) => scalar.try_into(),
                                    _ => Err(proto_error(format!(
                                        "Protobuf serialization error, {:?} was inconsistent with designated type {:?}",
                                        scalar, datatype
                                    ))),
                                })
                                .collect::<Result<Vec<_>, _>>()?;
                            protobuf::ScalarValue {
                                value: Some(protobuf::scalar_value::Value::ListValue(
                                    protobuf::ScalarListValue {
                                        datatype: Some(datatype.as_ref().try_into()?),
                                        values: type_checked_values,
                                    },
                                )),
                            }
                        }
                    }
                    None => protobuf::ScalarValue {
                        value: Some(protobuf::scalar_value::Value::NullListValue(
                            datatype.as_ref().try_into()?,
                        )),
                    },
                }
            }
            datafusion::scalar::ScalarValue::Date32(val) => {
                create_proto_scalar(val, PrimitiveScalarType::Date32, |s| Value::Date32Value(*s))
            }
            datafusion::scalar::ScalarValue::TimestampMicrosecond(val, _) => {
                create_proto_scalar(val, PrimitiveScalarType::TimeMicrosecond, |s| {
                    Value::TimeMicrosecondValue(*s)
                })
            }
            datafusion::scalar::ScalarValue::TimestampNanosecond(val, _) => {
                create_proto_scalar(val, PrimitiveScalarType::TimeNanosecond, |s| {
                    Value::TimeNanosecondValue(*s)
                })
            }
            _ => {
                return Err(proto_error(format!(
                    "Error converting to Datatype to scalar type, {:?} is invalid as a datafusion scalar.",
                    val
                )))
            }
        };
        Ok(scalar_val)
    }
}

impl TryInto<protobuf::LogicalPlanNode> for &LogicalPlan {
    type Error = BallistaError;

    fn try_into(self) -> Result<protobuf::LogicalPlanNode, Self::Error> {
        use protobuf::logical_plan_node::LogicalPlanType;
        match self {
            LogicalPlan::Values(Values { values, .. }) => {
                let n_cols = if values.is_empty() {
                    0
                } else {
                    values[0].len()
                } as u64;
                let values_list = values
                    .iter()
                    .flatten()
                    .map(|v| v.try_into())
                    .collect::<Result<Vec<_>, _>>()?;
                Ok(protobuf::LogicalPlanNode {
                    logical_plan_type: Some(LogicalPlanType::Values(
                        protobuf::ValuesNode {
                            n_cols,
                            values_list,
                        },
                    )),
                })
            }
            LogicalPlan::TableScan(TableScan {
                table_name,
                source,
                filters,
                projection,
                ..
            }) => {
                let schema = source.schema();
                let source = source.as_any();

                let projection = match projection {
                    None => None,
                    Some(columns) => {
                        let column_names = columns
                            .iter()
                            .map(|i| schema.field(*i).name().to_owned())
                            .collect();
                        Some(protobuf::ProjectionColumns {
                            columns: column_names,
                        })
                    }
                };
                let schema: protobuf::Schema = schema.as_ref().into();

                let filters: Vec<protobuf::LogicalExprNode> = filters
                    .iter()
                    .map(|filter| filter.try_into())
                    .collect::<Result<Vec<_>, _>>()?;

                if let Some(listing_table) = source.downcast_ref::<ListingTable>() {
                    let any = listing_table.options().format.as_any();
                    let file_format_type = if let Some(parquet) =
                        any.downcast_ref::<ParquetFormat>()
                    {
                        FileFormatType::Parquet(protobuf::ParquetFormat {
                            enable_pruning: parquet.enable_pruning(),
                        })
                    } else if let Some(csv) = any.downcast_ref::<CsvFormat>() {
                        FileFormatType::Csv(protobuf::CsvFormat {
                            delimiter: byte_to_string(csv.delimiter())?,
                            has_header: csv.has_header(),
                        })
                    } else if any.is::<AvroFormat>() {
                        FileFormatType::Avro(protobuf::AvroFormat {})
                    } else {
                        return Err(proto_error(format!(
                            "Error converting file format, {:?} is invalid as a datafusion foramt.",
                            listing_table.options().format
                        )));
                    };
                    Ok(protobuf::LogicalPlanNode {
                        logical_plan_type: Some(LogicalPlanType::ListingScan(
                            protobuf::ListingTableScanNode {
                                file_format_type: Some(file_format_type),
                                table_name: table_name.to_owned(),
                                collect_stat: listing_table.options().collect_stat,
                                file_extension: listing_table
                                    .options()
                                    .file_extension
                                    .clone(),
                                table_partition_cols: listing_table
                                    .options()
                                    .table_partition_cols
                                    .clone(),
                                path: listing_table.table_path().to_owned(),
                                schema: Some(schema),
                                projection,
                                filters,
                                target_partitions: listing_table
                                    .options()
                                    .target_partitions
                                    as u32,
                            },
                        )),
                    })
                } else {
                    Err(BallistaError::General(format!(
                        "logical plan to_proto unsupported table provider {:?}",
                        source
                    )))
                }
            }
            LogicalPlan::Projection(Projection {
                expr, input, alias, ..
            }) => Ok(protobuf::LogicalPlanNode {
                logical_plan_type: Some(LogicalPlanType::Projection(Box::new(
                    protobuf::ProjectionNode {
                        input: Some(Box::new(input.as_ref().try_into()?)),
                        expr: expr.iter().map(|expr| expr.try_into()).collect::<Result<
                            Vec<_>,
                            BallistaError,
                        >>(
                        )?,
                        optional_alias: alias
                            .clone()
                            .map(protobuf::projection_node::OptionalAlias::Alias),
                    },
                ))),
            }),
            LogicalPlan::Filter(Filter { predicate, input }) => {
                let input: protobuf::LogicalPlanNode = input.as_ref().try_into()?;
                Ok(protobuf::LogicalPlanNode {
                    logical_plan_type: Some(LogicalPlanType::Selection(Box::new(
                        protobuf::SelectionNode {
                            input: Some(Box::new(input)),
                            expr: Some(predicate.try_into()?),
                        },
                    ))),
                })
            }
            LogicalPlan::Window(Window {
                input, window_expr, ..
            }) => {
                let input: protobuf::LogicalPlanNode = input.as_ref().try_into()?;
                Ok(protobuf::LogicalPlanNode {
                    logical_plan_type: Some(LogicalPlanType::Window(Box::new(
                        protobuf::WindowNode {
                            input: Some(Box::new(input)),
                            window_expr: window_expr
                                .iter()
                                .map(|expr| expr.try_into())
                                .collect::<Result<Vec<_>, _>>()?,
                        },
                    ))),
                })
            }
            LogicalPlan::Aggregate(Aggregate {
                group_expr,
                aggr_expr,
                input,
                ..
            }) => {
                let input: protobuf::LogicalPlanNode = input.as_ref().try_into()?;
                Ok(protobuf::LogicalPlanNode {
                    logical_plan_type: Some(LogicalPlanType::Aggregate(Box::new(
                        protobuf::AggregateNode {
                            input: Some(Box::new(input)),
                            group_expr: group_expr
                                .iter()
                                .map(|expr| expr.try_into())
                                .collect::<Result<Vec<_>, _>>()?,
                            aggr_expr: aggr_expr
                                .iter()
                                .map(|expr| expr.try_into())
                                .collect::<Result<Vec<_>, _>>()?,
                        },
                    ))),
                })
            }
            LogicalPlan::Join(Join {
                left,
                right,
                on,
                join_type,
                join_constraint,
                null_equals_null,
                ..
            }) => {
                let left: protobuf::LogicalPlanNode = left.as_ref().try_into()?;
                let right: protobuf::LogicalPlanNode = right.as_ref().try_into()?;
                let (left_join_column, right_join_column) =
                    on.iter().map(|(l, r)| (l.into(), r.into())).unzip();
                let join_type: protobuf::JoinType = join_type.to_owned().into();
                let join_constraint: protobuf::JoinConstraint =
                    join_constraint.to_owned().into();
                Ok(protobuf::LogicalPlanNode {
                    logical_plan_type: Some(LogicalPlanType::Join(Box::new(
                        protobuf::JoinNode {
                            left: Some(Box::new(left)),
                            right: Some(Box::new(right)),
                            join_type: join_type.into(),
                            join_constraint: join_constraint.into(),
                            left_join_column,
                            right_join_column,
                            null_equals_null: *null_equals_null,
                        },
                    ))),
                })
            }
            LogicalPlan::Limit(Limit { input, n }) => {
                let input: protobuf::LogicalPlanNode = input.as_ref().try_into()?;
                Ok(protobuf::LogicalPlanNode {
                    logical_plan_type: Some(LogicalPlanType::Limit(Box::new(
                        protobuf::LimitNode {
                            input: Some(Box::new(input)),
                            limit: *n as u32,
                        },
                    ))),
                })
            }
            LogicalPlan::Sort(Sort { input, expr }) => {
                let input: protobuf::LogicalPlanNode = input.as_ref().try_into()?;
                let selection_expr: Vec<protobuf::LogicalExprNode> = expr
                    .iter()
                    .map(|expr| expr.try_into())
                    .collect::<Result<Vec<_>, BallistaError>>()?;
                Ok(protobuf::LogicalPlanNode {
                    logical_plan_type: Some(LogicalPlanType::Sort(Box::new(
                        protobuf::SortNode {
                            input: Some(Box::new(input)),
                            expr: selection_expr,
                        },
                    ))),
                })
            }
            LogicalPlan::Repartition(Repartition {
                input,
                partitioning_scheme,
            }) => {
                use datafusion::logical_plan::Partitioning;
                let input: protobuf::LogicalPlanNode = input.as_ref().try_into()?;

                //Assumed common usize field was batch size
                //Used u64 to avoid any nastyness involving large values, most data clusters are probably uniformly 64 bits any ways
                use protobuf::repartition_node::PartitionMethod;

                let pb_partition_method = match partitioning_scheme {
                    Partitioning::Hash(exprs, partition_count) => {
                        PartitionMethod::Hash(protobuf::HashRepartition {
                            hash_expr: exprs
                                .iter()
                                .map(|expr| expr.try_into())
                                .collect::<Result<Vec<_>, BallistaError>>()?,
                            partition_count: *partition_count as u64,
                        })
                    }
                    Partitioning::RoundRobinBatch(batch_size) => {
                        PartitionMethod::RoundRobin(*batch_size as u64)
                    }
                };

                Ok(protobuf::LogicalPlanNode {
                    logical_plan_type: Some(LogicalPlanType::Repartition(Box::new(
                        protobuf::RepartitionNode {
                            input: Some(Box::new(input)),
                            partition_method: Some(pb_partition_method),
                        },
                    ))),
                })
            }
            LogicalPlan::EmptyRelation(EmptyRelation {
                produce_one_row, ..
            }) => Ok(protobuf::LogicalPlanNode {
                logical_plan_type: Some(LogicalPlanType::EmptyRelation(
                    protobuf::EmptyRelationNode {
                        produce_one_row: *produce_one_row,
                    },
                )),
            }),
            LogicalPlan::CreateExternalTable(CreateExternalTable {
                name,
                location,
                file_type,
                has_header,
                schema: df_schema,
            }) => {
                use datafusion::sql::parser::FileType;

                let pb_file_type: protobuf::FileType = match file_type {
                    FileType::NdJson => protobuf::FileType::NdJson,
                    FileType::Parquet => protobuf::FileType::Parquet,
                    FileType::CSV => protobuf::FileType::Csv,
                    FileType::Avro => protobuf::FileType::Avro,
                };

                Ok(protobuf::LogicalPlanNode {
                    logical_plan_type: Some(LogicalPlanType::CreateExternalTable(
                        protobuf::CreateExternalTableNode {
                            name: name.clone(),
                            location: location.clone(),
                            file_type: pb_file_type as i32,
                            has_header: *has_header,
                            schema: Some(df_schema.into()),
                        },
                    )),
                })
            }
            LogicalPlan::Analyze(a) => {
                let input: protobuf::LogicalPlanNode = a.input.as_ref().try_into()?;
                Ok(protobuf::LogicalPlanNode {
                    logical_plan_type: Some(LogicalPlanType::Analyze(Box::new(
                        protobuf::AnalyzeNode {
                            input: Some(Box::new(input)),
                            verbose: a.verbose,
                        },
                    ))),
                })
            }
            LogicalPlan::Explain(a) => {
                let input: protobuf::LogicalPlanNode = a.plan.as_ref().try_into()?;
                Ok(protobuf::LogicalPlanNode {
                    logical_plan_type: Some(LogicalPlanType::Explain(Box::new(
                        protobuf::ExplainNode {
                            input: Some(Box::new(input)),
                            verbose: a.verbose,
                        },
                    ))),
                })
            }
            LogicalPlan::Extension { .. } => unimplemented!(),
            LogicalPlan::Union(_) => unimplemented!(),
            LogicalPlan::CrossJoin(CrossJoin { left, right, .. }) => {
                let left: protobuf::LogicalPlanNode = left.as_ref().try_into()?;
                let right: protobuf::LogicalPlanNode = right.as_ref().try_into()?;
                Ok(protobuf::LogicalPlanNode {
                    logical_plan_type: Some(LogicalPlanType::CrossJoin(Box::new(
                        protobuf::CrossJoinNode {
                            left: Some(Box::new(left)),
                            right: Some(Box::new(right)),
                        },
                    ))),
                })
            }
            LogicalPlan::CreateMemoryTable(_) => Err(proto_error(
                "Error converting CreateMemoryTable. Not yet supported in Ballista",
            )),
            LogicalPlan::DropTable(_) => Err(proto_error(
                "Error converting DropTable. Not yet supported in Ballista",
            )),
        }
    }
}

fn create_proto_scalar<I, T: FnOnce(&I) -> protobuf::scalar_value::Value>(
    v: &Option<I>,
    null_arrow_type: protobuf::PrimitiveScalarType,
    constructor: T,
) -> protobuf::ScalarValue {
    protobuf::ScalarValue {
        value: Some(v.as_ref().map(constructor).unwrap_or(
            protobuf::scalar_value::Value::NullValue(null_arrow_type as i32),
        )),
    }
}

impl TryInto<protobuf::LogicalExprNode> for &Expr {
    type Error = BallistaError;

    fn try_into(self) -> Result<protobuf::LogicalExprNode, Self::Error> {
        use datafusion::scalar::ScalarValue;
        use protobuf::scalar_value::Value;
        match self {
            Expr::Column(c) => {
                let expr = protobuf::LogicalExprNode {
                    expr_type: Some(ExprType::Column(c.into())),
                };
                Ok(expr)
            }
            Expr::Alias(expr, alias) => {
                let alias = Box::new(protobuf::AliasNode {
                    expr: Some(Box::new(expr.as_ref().try_into()?)),
                    alias: alias.to_owned(),
                });
                let expr = protobuf::LogicalExprNode {
                    expr_type: Some(ExprType::Alias(alias)),
                };
                Ok(expr)
            }
            Expr::Literal(value) => {
                let pb_value: protobuf::ScalarValue = value.try_into()?;
                Ok(protobuf::LogicalExprNode {
                    expr_type: Some(ExprType::Literal(pb_value)),
                })
            }
            Expr::BinaryExpr { left, op, right } => {
                let binary_expr = Box::new(protobuf::BinaryExprNode {
                    l: Some(Box::new(left.as_ref().try_into()?)),
                    r: Some(Box::new(right.as_ref().try_into()?)),
                    op: format!("{:?}", op),
                });
                Ok(protobuf::LogicalExprNode {
                    expr_type: Some(ExprType::BinaryExpr(binary_expr)),
                })
            }
            Expr::WindowFunction {
                ref fun,
                ref args,
                ref partition_by,
                ref order_by,
                ref window_frame,
            } => {
                let window_function = match fun {
                    WindowFunction::AggregateFunction(fun) => {
                        protobuf::window_expr_node::WindowFunction::AggrFunction(
                            protobuf::AggregateFunction::from(fun).into(),
                        )
                    }
                    WindowFunction::BuiltInWindowFunction(fun) => {
                        protobuf::window_expr_node::WindowFunction::BuiltInFunction(
                            protobuf::BuiltInWindowFunction::from(fun).into(),
                        )
                    }
                };
                let arg_expr: Option<Box<protobuf::LogicalExprNode>> = if !args.is_empty()
                {
                    let arg = &args[0];
                    Some(Box::new(arg.try_into()?))
                } else {
                    None
                };
                let partition_by = partition_by
                    .iter()
                    .map(|e| e.try_into())
                    .collect::<Result<Vec<_>, _>>()?;
                let order_by = order_by
                    .iter()
                    .map(|e| e.try_into())
                    .collect::<Result<Vec<_>, _>>()?;
                let window_frame = window_frame.map(|window_frame| {
                    protobuf::window_expr_node::WindowFrame::Frame(window_frame.into())
                });
                let window_expr = Box::new(protobuf::WindowExprNode {
                    expr: arg_expr,
                    window_function: Some(window_function),
                    partition_by,
                    order_by,
                    window_frame,
                });
                Ok(protobuf::LogicalExprNode {
                    expr_type: Some(ExprType::WindowExpr(window_expr)),
                })
            }
            Expr::AggregateFunction {
                ref fun, ref args, ..
            } => {
                let aggr_function = match fun {
                    AggregateFunction::ApproxDistinct => {
                        protobuf::AggregateFunction::ApproxDistinct
                    }
                    AggregateFunction::ArrayAgg => protobuf::AggregateFunction::ArrayAgg,
                    AggregateFunction::Min => protobuf::AggregateFunction::Min,
                    AggregateFunction::Max => protobuf::AggregateFunction::Max,
                    AggregateFunction::Sum => protobuf::AggregateFunction::Sum,
                    AggregateFunction::Avg => protobuf::AggregateFunction::Avg,
                    AggregateFunction::Count => protobuf::AggregateFunction::Count,
                    AggregateFunction::Variance => protobuf::AggregateFunction::Variance,
                    AggregateFunction::VariancePop => {
                        protobuf::AggregateFunction::VariancePop
                    }
                    AggregateFunction::Stddev => protobuf::AggregateFunction::Stddev,
                    AggregateFunction::StddevPop => {
                        protobuf::AggregateFunction::StddevPop
                    }
                };

                let arg = &args[0];
                let aggregate_expr = Box::new(protobuf::AggregateExprNode {
                    aggr_function: aggr_function.into(),
                    expr: Some(Box::new(arg.try_into()?)),
                });
                Ok(protobuf::LogicalExprNode {
                    expr_type: Some(ExprType::AggregateExpr(aggregate_expr)),
                })
            }
            Expr::ScalarVariable(_) => unimplemented!(),
            Expr::ScalarFunction { ref fun, ref args } => {
                let fun: protobuf::ScalarFunction = fun.try_into()?;
                let args: Vec<protobuf::LogicalExprNode> = args
                    .iter()
                    .map(|e| e.try_into())
                    .collect::<Result<Vec<protobuf::LogicalExprNode>, BallistaError>>()?;
                Ok(protobuf::LogicalExprNode {
                    expr_type: Some(
                        protobuf::logical_expr_node::ExprType::ScalarFunction(
                            protobuf::ScalarFunctionNode {
                                fun: fun.into(),
                                args,
                            },
                        ),
                    ),
                })
            }
            Expr::ScalarUDF { .. } => unimplemented!(),
            Expr::AggregateUDF { .. } => unimplemented!(),
            Expr::Not(expr) => {
                let expr = Box::new(protobuf::Not {
                    expr: Some(Box::new(expr.as_ref().try_into()?)),
                });
                Ok(protobuf::LogicalExprNode {
                    expr_type: Some(ExprType::NotExpr(expr)),
                })
            }
            Expr::IsNull(expr) => {
                let expr = Box::new(protobuf::IsNull {
                    expr: Some(Box::new(expr.as_ref().try_into()?)),
                });
                Ok(protobuf::LogicalExprNode {
                    expr_type: Some(ExprType::IsNullExpr(expr)),
                })
            }
            Expr::IsNotNull(expr) => {
                let expr = Box::new(protobuf::IsNotNull {
                    expr: Some(Box::new(expr.as_ref().try_into()?)),
                });
                Ok(protobuf::LogicalExprNode {
                    expr_type: Some(ExprType::IsNotNullExpr(expr)),
                })
            }
            Expr::Between {
                expr,
                negated,
                low,
                high,
            } => {
                let expr = Box::new(protobuf::BetweenNode {
                    expr: Some(Box::new(expr.as_ref().try_into()?)),
                    negated: *negated,
                    low: Some(Box::new(low.as_ref().try_into()?)),
                    high: Some(Box::new(high.as_ref().try_into()?)),
                });
                Ok(protobuf::LogicalExprNode {
                    expr_type: Some(ExprType::Between(expr)),
                })
            }
            Expr::Case {
                expr,
                when_then_expr,
                else_expr,
            } => {
                let when_then_expr = when_then_expr
                    .iter()
                    .map(|(w, t)| {
                        Ok(protobuf::WhenThen {
                            when_expr: Some(w.as_ref().try_into()?),
                            then_expr: Some(t.as_ref().try_into()?),
                        })
                    })
                    .collect::<Result<Vec<protobuf::WhenThen>, BallistaError>>()?;
                let expr = Box::new(protobuf::CaseNode {
                    expr: match expr {
                        Some(e) => Some(Box::new(e.as_ref().try_into()?)),
                        None => None,
                    },
                    when_then_expr,
                    else_expr: match else_expr {
                        Some(e) => Some(Box::new(e.as_ref().try_into()?)),
                        None => None,
                    },
                });
                Ok(protobuf::LogicalExprNode {
                    expr_type: Some(ExprType::Case(expr)),
                })
            }
            Expr::Cast { expr, data_type } => {
                let expr = Box::new(protobuf::CastNode {
                    expr: Some(Box::new(expr.as_ref().try_into()?)),
                    arrow_type: Some(data_type.into()),
                });
                Ok(protobuf::LogicalExprNode {
                    expr_type: Some(ExprType::Cast(expr)),
                })
            }
            Expr::Sort {
                expr,
                asc,
                nulls_first,
            } => {
                let expr = Box::new(protobuf::SortExprNode {
                    expr: Some(Box::new(expr.as_ref().try_into()?)),
                    asc: *asc,
                    nulls_first: *nulls_first,
                });
                Ok(protobuf::LogicalExprNode {
                    expr_type: Some(ExprType::Sort(expr)),
                })
            }
            Expr::Negative(expr) => {
                let expr = Box::new(protobuf::NegativeNode {
                    expr: Some(Box::new(expr.as_ref().try_into()?)),
                });
                Ok(protobuf::LogicalExprNode {
                    expr_type: Some(protobuf::logical_expr_node::ExprType::Negative(
                        expr,
                    )),
                })
            }
            Expr::InList {
                expr,
                list,
                negated,
            } => {
                let expr = Box::new(protobuf::InListNode {
                    expr: Some(Box::new(expr.as_ref().try_into()?)),
                    list: list.iter().map(|expr| expr.try_into()).collect::<Result<
                        Vec<_>,
                        BallistaError,
                    >>(
                    )?,
                    negated: *negated,
                });
                Ok(protobuf::LogicalExprNode {
                    expr_type: Some(protobuf::logical_expr_node::ExprType::InList(expr)),
                })
            }
            Expr::Wildcard => Ok(protobuf::LogicalExprNode {
                expr_type: Some(protobuf::logical_expr_node::ExprType::Wildcard(true)),
            }),
            _ => unimplemented!(),
        }
    }
}

impl From<Column> for protobuf::Column {
    fn from(c: Column) -> protobuf::Column {
        protobuf::Column {
            relation: c
                .relation
                .map(|relation| protobuf::ColumnRelation { relation }),
            name: c.name,
        }
    }
}

impl From<&Column> for protobuf::Column {
    fn from(c: &Column) -> protobuf::Column {
        c.clone().into()
    }
}

#[allow(clippy::from_over_into)]
impl Into<protobuf::Schema> for &Schema {
    fn into(self) -> protobuf::Schema {
        protobuf::Schema {
            columns: self
                .fields()
                .iter()
                .map(protobuf::Field::from)
                .collect::<Vec<_>>(),
        }
    }
}

#[allow(clippy::from_over_into)]
impl Into<protobuf::Schema> for SchemaRef {
    fn into(self) -> protobuf::Schema {
        protobuf::Schema {
            columns: self
                .fields()
                .iter()
                .map(protobuf::Field::from)
                .collect::<Vec<_>>(),
        }
    }
}

impl From<&datafusion::logical_plan::DFField> for protobuf::DfField {
    fn from(f: &datafusion::logical_plan::DFField) -> protobuf::DfField {
        protobuf::DfField {
            field: Some(f.field().into()),
            qualifier: f.qualifier().map(|r| protobuf::ColumnRelation {
                relation: r.to_string(),
            }),
        }
    }
}

impl From<&datafusion::logical_plan::DFSchemaRef> for protobuf::DfSchema {
    fn from(s: &datafusion::logical_plan::DFSchemaRef) -> protobuf::DfSchema {
        let columns = s.fields().iter().map(|f| f.into()).collect::<Vec<_>>();
        protobuf::DfSchema { columns }
    }
}

impl From<&AggregateFunction> for protobuf::AggregateFunction {
    fn from(value: &AggregateFunction) -> Self {
        match value {
            AggregateFunction::Min => Self::Min,
            AggregateFunction::Max => Self::Max,
            AggregateFunction::Sum => Self::Sum,
            AggregateFunction::Avg => Self::Avg,
            AggregateFunction::Count => Self::Count,
            AggregateFunction::ApproxDistinct => Self::ApproxDistinct,
            AggregateFunction::ArrayAgg => Self::ArrayAgg,
            AggregateFunction::Variance => Self::Variance,
            AggregateFunction::VariancePop => Self::VariancePop,
            AggregateFunction::Stddev => Self::Stddev,
            AggregateFunction::StddevPop => Self::StddevPop,
        }
    }
}

impl From<&BuiltInWindowFunction> for protobuf::BuiltInWindowFunction {
    fn from(value: &BuiltInWindowFunction) -> Self {
        match value {
            BuiltInWindowFunction::FirstValue => Self::FirstValue,
            BuiltInWindowFunction::LastValue => Self::LastValue,
            BuiltInWindowFunction::NthValue => Self::NthValue,
            BuiltInWindowFunction::Ntile => Self::Ntile,
            BuiltInWindowFunction::CumeDist => Self::CumeDist,
            BuiltInWindowFunction::PercentRank => Self::PercentRank,
            BuiltInWindowFunction::RowNumber => Self::RowNumber,
            BuiltInWindowFunction::Rank => Self::Rank,
            BuiltInWindowFunction::Lag => Self::Lag,
            BuiltInWindowFunction::Lead => Self::Lead,
            BuiltInWindowFunction::DenseRank => Self::DenseRank,
        }
    }
}

impl From<WindowFrameUnits> for protobuf::WindowFrameUnits {
    fn from(units: WindowFrameUnits) -> Self {
        match units {
            WindowFrameUnits::Rows => protobuf::WindowFrameUnits::Rows,
            WindowFrameUnits::Range => protobuf::WindowFrameUnits::Range,
            WindowFrameUnits::Groups => protobuf::WindowFrameUnits::Groups,
        }
    }
}

impl From<WindowFrameBound> for protobuf::WindowFrameBound {
    fn from(bound: WindowFrameBound) -> Self {
        match bound {
            WindowFrameBound::CurrentRow => protobuf::WindowFrameBound {
                window_frame_bound_type: protobuf::WindowFrameBoundType::CurrentRow
                    .into(),
                bound_value: None,
            },
            WindowFrameBound::Preceding(v) => protobuf::WindowFrameBound {
                window_frame_bound_type: protobuf::WindowFrameBoundType::Preceding.into(),
                bound_value: v.map(protobuf::window_frame_bound::BoundValue::Value),
            },
            WindowFrameBound::Following(v) => protobuf::WindowFrameBound {
                window_frame_bound_type: protobuf::WindowFrameBoundType::Following.into(),
                bound_value: v.map(protobuf::window_frame_bound::BoundValue::Value),
            },
        }
    }
}

impl From<WindowFrame> for protobuf::WindowFrame {
    fn from(window: WindowFrame) -> Self {
        protobuf::WindowFrame {
            window_frame_units: protobuf::WindowFrameUnits::from(window.units).into(),
            start_bound: Some(window.start_bound.into()),
            end_bound: Some(protobuf::window_frame::EndBound::Bound(
                window.end_bound.into(),
            )),
        }
    }
}

impl TryFrom<&DataType> for protobuf::ScalarType {
    type Error = BallistaError;
    fn try_from(value: &DataType) -> Result<Self, Self::Error> {
        let datatype = protobuf::scalar_type::Datatype::try_from(value)?;
        Ok(protobuf::ScalarType {
            datatype: Some(datatype),
        })
    }
}

impl TryInto<protobuf::ScalarFunction> for &BuiltinScalarFunction {
    type Error = BallistaError;
    fn try_into(self) -> Result<protobuf::ScalarFunction, Self::Error> {
        match self {
            BuiltinScalarFunction::Sqrt => Ok(protobuf::ScalarFunction::Sqrt),
            BuiltinScalarFunction::Sin => Ok(protobuf::ScalarFunction::Sin),
            BuiltinScalarFunction::Cos => Ok(protobuf::ScalarFunction::Cos),
            BuiltinScalarFunction::Tan => Ok(protobuf::ScalarFunction::Tan),
            BuiltinScalarFunction::Asin => Ok(protobuf::ScalarFunction::Asin),
            BuiltinScalarFunction::Acos => Ok(protobuf::ScalarFunction::Acos),
            BuiltinScalarFunction::Atan => Ok(protobuf::ScalarFunction::Atan),
            BuiltinScalarFunction::Exp => Ok(protobuf::ScalarFunction::Exp),
            BuiltinScalarFunction::Log => Ok(protobuf::ScalarFunction::Log),
            BuiltinScalarFunction::Ln => Ok(protobuf::ScalarFunction::Ln),
            BuiltinScalarFunction::Log10 => Ok(protobuf::ScalarFunction::Log10),
            BuiltinScalarFunction::Floor => Ok(protobuf::ScalarFunction::Floor),
            BuiltinScalarFunction::Ceil => Ok(protobuf::ScalarFunction::Ceil),
            BuiltinScalarFunction::Round => Ok(protobuf::ScalarFunction::Round),
            BuiltinScalarFunction::Trunc => Ok(protobuf::ScalarFunction::Trunc),
            BuiltinScalarFunction::Abs => Ok(protobuf::ScalarFunction::Abs),
            BuiltinScalarFunction::OctetLength => {
                Ok(protobuf::ScalarFunction::Octetlength)
            }
            BuiltinScalarFunction::Concat => Ok(protobuf::ScalarFunction::Concat),
            BuiltinScalarFunction::Lower => Ok(protobuf::ScalarFunction::Lower),
            BuiltinScalarFunction::Upper => Ok(protobuf::ScalarFunction::Upper),
            BuiltinScalarFunction::Trim => Ok(protobuf::ScalarFunction::Trim),
            BuiltinScalarFunction::Ltrim => Ok(protobuf::ScalarFunction::Ltrim),
            BuiltinScalarFunction::Rtrim => Ok(protobuf::ScalarFunction::Rtrim),
            BuiltinScalarFunction::ToTimestamp => {
                Ok(protobuf::ScalarFunction::Totimestamp)
            }
            BuiltinScalarFunction::Array => Ok(protobuf::ScalarFunction::Array),
            BuiltinScalarFunction::NullIf => Ok(protobuf::ScalarFunction::Nullif),
            BuiltinScalarFunction::DatePart => Ok(protobuf::ScalarFunction::Datepart),
            BuiltinScalarFunction::DateTrunc => Ok(protobuf::ScalarFunction::Datetrunc),
            BuiltinScalarFunction::MD5 => Ok(protobuf::ScalarFunction::Md5),
            BuiltinScalarFunction::SHA224 => Ok(protobuf::ScalarFunction::Sha224),
            BuiltinScalarFunction::SHA256 => Ok(protobuf::ScalarFunction::Sha256),
            BuiltinScalarFunction::SHA384 => Ok(protobuf::ScalarFunction::Sha384),
            BuiltinScalarFunction::SHA512 => Ok(protobuf::ScalarFunction::Sha512),
            BuiltinScalarFunction::Digest => Ok(protobuf::ScalarFunction::Digest),
            BuiltinScalarFunction::ToTimestampMillis => {
                Ok(protobuf::ScalarFunction::Totimestampmillis)
            }
            _ => Err(BallistaError::General(format!(
                "logical_plan::to_proto() unsupported scalar function {:?}",
                self
            ))),
        }
    }
}<|MERGE_RESOLUTION|>--- conflicted
+++ resolved
@@ -186,119 +186,7 @@
                 "Protobuf deserialization error: ArrowType missing required field 'data_type'",
             )
         })?;
-<<<<<<< HEAD
-        Ok(match pb_arrow_type {
-            protobuf::arrow_type::ArrowTypeEnum::None(_) => DataType::Null,
-            protobuf::arrow_type::ArrowTypeEnum::Bool(_) => DataType::Boolean,
-            protobuf::arrow_type::ArrowTypeEnum::Uint8(_) => DataType::UInt8,
-            protobuf::arrow_type::ArrowTypeEnum::Int8(_) => DataType::Int8,
-            protobuf::arrow_type::ArrowTypeEnum::Uint16(_) => DataType::UInt16,
-            protobuf::arrow_type::ArrowTypeEnum::Int16(_) => DataType::Int16,
-            protobuf::arrow_type::ArrowTypeEnum::Uint32(_) => DataType::UInt32,
-            protobuf::arrow_type::ArrowTypeEnum::Int32(_) => DataType::Int32,
-            protobuf::arrow_type::ArrowTypeEnum::Uint64(_) => DataType::UInt64,
-            protobuf::arrow_type::ArrowTypeEnum::Int64(_) => DataType::Int64,
-            protobuf::arrow_type::ArrowTypeEnum::Float16(_) => DataType::Float16,
-            protobuf::arrow_type::ArrowTypeEnum::Float32(_) => DataType::Float32,
-            protobuf::arrow_type::ArrowTypeEnum::Float64(_) => DataType::Float64,
-            protobuf::arrow_type::ArrowTypeEnum::Utf8(_) => DataType::Utf8,
-            protobuf::arrow_type::ArrowTypeEnum::LargeUtf8(_) => DataType::LargeUtf8,
-            protobuf::arrow_type::ArrowTypeEnum::Binary(_) => DataType::Binary,
-            protobuf::arrow_type::ArrowTypeEnum::FixedSizeBinary(size) => {
-                DataType::FixedSizeBinary(*size as usize)
-            }
-            protobuf::arrow_type::ArrowTypeEnum::LargeBinary(_) => DataType::LargeBinary,
-            protobuf::arrow_type::ArrowTypeEnum::Date32(_) => DataType::Date32,
-            protobuf::arrow_type::ArrowTypeEnum::Date64(_) => DataType::Date64,
-            protobuf::arrow_type::ArrowTypeEnum::Duration(time_unit_i32) => {
-                DataType::Duration(protobuf::TimeUnit::from_i32_to_arrow(*time_unit_i32)?)
-            }
-            protobuf::arrow_type::ArrowTypeEnum::Timestamp(timestamp) => {
-                DataType::Timestamp(
-                    protobuf::TimeUnit::from_i32_to_arrow(timestamp.time_unit)?,
-                    match timestamp.timezone.is_empty() {
-                        true => None,
-                        false => Some(timestamp.timezone.to_owned()),
-                    },
-                )
-            }
-            protobuf::arrow_type::ArrowTypeEnum::Time32(time_unit_i32) => {
-                DataType::Time32(protobuf::TimeUnit::from_i32_to_arrow(*time_unit_i32)?)
-            }
-            protobuf::arrow_type::ArrowTypeEnum::Time64(time_unit_i32) => {
-                DataType::Time64(protobuf::TimeUnit::from_i32_to_arrow(*time_unit_i32)?)
-            }
-            protobuf::arrow_type::ArrowTypeEnum::Interval(interval_unit_i32) => {
-                DataType::Interval(protobuf::IntervalUnit::from_i32_to_arrow(
-                    *interval_unit_i32,
-                )?)
-            }
-            protobuf::arrow_type::ArrowTypeEnum::Decimal(protobuf::Decimal {
-                whole,
-                fractional,
-            }) => DataType::Decimal(*whole as usize, *fractional as usize),
-            protobuf::arrow_type::ArrowTypeEnum::List(boxed_list) => {
-                let field_ref = boxed_list
-                    .field_type
-                    .as_ref()
-                    .ok_or_else(|| proto_error("Protobuf deserialization error: List message was missing required field 'field_type'"))?
-                    .as_ref();
-                DataType::List(Box::new(field_ref.try_into()?))
-            }
-            protobuf::arrow_type::ArrowTypeEnum::LargeList(boxed_list) => {
-                let field_ref = boxed_list
-                    .field_type
-                    .as_ref()
-                    .ok_or_else(|| proto_error("Protobuf deserialization error: List message was missing required field 'field_type'"))?
-                    .as_ref();
-                DataType::LargeList(Box::new(field_ref.try_into()?))
-            }
-            protobuf::arrow_type::ArrowTypeEnum::FixedSizeList(boxed_list) => {
-                let fsl_ref = boxed_list.as_ref();
-                let pb_fieldtype = fsl_ref
-                    .field_type
-                    .as_ref()
-                    .ok_or_else(|| proto_error("Protobuf deserialization error: FixedSizeList message was missing required field 'field_type'"))?;
-                DataType::FixedSizeList(
-                    Box::new(pb_fieldtype.as_ref().try_into()?),
-                    fsl_ref.list_size as usize,
-                )
-            }
-            protobuf::arrow_type::ArrowTypeEnum::Struct(struct_type) => {
-                let fields = struct_type
-                    .sub_field_types
-                    .iter()
-                    .map(|field| field.try_into())
-                    .collect::<Result<Vec<_>, _>>()?;
-                DataType::Struct(fields)
-            }
-            protobuf::arrow_type::ArrowTypeEnum::Union(union) => {
-                let union_types = union
-                    .union_types
-                    .iter()
-                    .map(|field| field.try_into())
-                    .collect::<Result<Vec<_>, _>>()?;
-                DataType::Union(union_types, None, UnionMode::Dense)
-            }
-            protobuf::arrow_type::ArrowTypeEnum::Dictionary(boxed_dict) => {
-                let dict_ref = boxed_dict.as_ref();
-                let pb_key = dict_ref
-                    .key
-                    .as_ref()
-                    .ok_or_else(|| proto_error("Protobuf deserialization error: Dictionary message was missing required field 'key'"))?;
-                let pb_value = dict_ref
-                    .value
-                    .as_ref()
-                    .ok_or_else(|| proto_error("Protobuf deserialization error: Dictionary message was missing required field 'value'"))?;
-                DataType::Dictionary(
-                    pb_key.try_into()?,
-                    Box::new(pb_value.as_ref().try_into()?),
-                )
-            }
-        })
-=======
         pb_arrow_type.try_into()
->>>>>>> 2008b1dc
     }
 }
 
